--- conflicted
+++ resolved
@@ -22,8 +22,9 @@
 import { ClientPrefix, IHttpOpts, MatrixError, MatrixHttpApi, Method } from "../http-api";
 import { CryptoEvent } from "../crypto";
 import { TypedEventEmitter } from "../models/typed-event-emitter";
-<<<<<<< HEAD
 import { encodeUri } from "../utils";
+import { OutgoingRequestProcessor } from "./OutgoingRequestProcessor";
+import { sleep } from "../utils";
 
 /* eslint-disable camelcase */
 interface PreparedKeyBackupVersion {
@@ -44,10 +45,6 @@
     authData: AuthData;
     decryptionKey: RustSdkCryptoJs.BackupDecryptionKey;
 }
-=======
-import { OutgoingRequestProcessor } from "./OutgoingRequestProcessor";
-import { sleep } from "../utils";
->>>>>>> c18d691e
 
 /**
  * @internal
