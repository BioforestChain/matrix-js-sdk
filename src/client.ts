--- conflicted
+++ resolved
@@ -5277,14 +5277,10 @@
         // Where the event is a thread reply (not a root) and running in MSC-enabled mode the Thread timeline only
         // functions contiguously, so we have to jump through some hoops to get our target event in it.
         // XXX: workaround for https://github.com/vector-im/element-meta/issues/150
-<<<<<<< HEAD
-        if (Thread.hasServerSideSupport && event.isRelation(THREAD_RELATION_TYPE.name)) {
-=======
         if (Thread.hasServerSideSupport &&
             this.supportsExperimentalThreads() &&
             event.isRelation(THREAD_RELATION_TYPE.name)
         ) {
->>>>>>> 738876a5
             const [, threadedEvents] = timelineSet.room.partitionThreadedEvents(events);
             const thread = await timelineSet.room.createThreadFetchRoot(event.threadRootId, threadedEvents, true);
 
@@ -5455,10 +5451,7 @@
                 // in the notification timeline set
                 const timelineSet = eventTimeline.getTimelineSet();
                 timelineSet.addEventsToTimeline(matrixEvents, backwards, eventTimeline, token);
-<<<<<<< HEAD
-=======
                 this.processBeaconEvents(timelineSet.room, matrixEvents);
->>>>>>> 738876a5
 
                 // if we've hit the end of the timeline, we need to stop trying to
                 // paginate. We need to keep the 'forwards' token though, to make sure
@@ -8912,8 +8905,6 @@
         toStartOfTimeline: boolean,
     ): Promise<void> {
         await room.processThreadedEvents(threadedEvents, toStartOfTimeline);
-<<<<<<< HEAD
-=======
     }
 
     public processBeaconEvents(
@@ -8925,7 +8916,6 @@
         }
         const beaconEvents = events.filter(event => M_BEACON.matches(event.getType()));
         room.currentState.processBeaconEvents(beaconEvents);
->>>>>>> 738876a5
     }
 
     /**
