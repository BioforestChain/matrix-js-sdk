/*
Copyright 2015 - 2021 The Matrix.org Foundation C.I.C.

Licensed under the Apache License, Version 2.0 (the "License");
you may not use this file except in compliance with the License.
You may obtain a copy of the License at

    http://www.apache.org/licenses/LICENSE-2.0

Unless required by applicable law or agreed to in writing, software
distributed under the License is distributed on an "AS IS" BASIS,
WITHOUT WARRANTIES OR CONDITIONS OF ANY KIND, either express or implied.
See the License for the specific language governing permissions and
limitations under the License.
*/

/**
 * @module models/room
 */

import { EventTimelineSet, DuplicateStrategy } from "./event-timeline-set";
import { Direction, EventTimeline } from "./event-timeline";
import { getHttpUriForMxc } from "../content-repo";
import * as utils from "../utils";
import { defer, normalize } from "../utils";
import { IEvent, IThreadBundledRelationship, MatrixEvent, MatrixEventEvent, MatrixEventHandlerMap } from "./event";
import { EventStatus } from "./event-status";
import { RoomMember } from "./room-member";
import { IRoomSummary, RoomSummary } from "./room-summary";
import { logger } from '../logger';
import { TypedReEmitter } from '../ReEmitter';
import {
    EventType, RoomCreateTypeField, RoomType, UNSTABLE_ELEMENT_FUNCTIONAL_USERS,
    EVENT_VISIBILITY_CHANGE_TYPE,
    RelationType,
} from "../@types/event";
import { IRoomVersionsCapability, MatrixClient, PendingEventOrdering, RoomVersionStability } from "../client";
import { GuestAccess, HistoryVisibility, JoinRule, ResizeMethod } from "../@types/partials";
import { Filter, IFilterDefinition } from "../filter";
import { RoomState } from "./room-state";
import {
    Thread,
    ThreadEvent,
    EventHandlerMap as ThreadHandlerMap,
    FILTER_RELATED_BY_REL_TYPES, THREAD_RELATION_TYPE,
    FILTER_RELATED_BY_SENDERS,
    ThreadFilterType,
} from "./thread";
import { Method } from "../http-api";
import { TypedEventEmitter } from "./typed-event-emitter";
import { IAddLiveEventOptions } from "./event-timeline-set";

// These constants are used as sane defaults when the homeserver doesn't support
// the m.room_versions capability. In practice, KNOWN_SAFE_ROOM_VERSION should be
// the same as the common default room version whereas SAFE_ROOM_VERSIONS are the
// room versions which are considered okay for people to run without being asked
// to upgrade (ie: "stable"). Eventually, we should remove these when all homeservers
// return an m.room_versions capability.
const KNOWN_SAFE_ROOM_VERSION = '6';
const SAFE_ROOM_VERSIONS = ['1', '2', '3', '4', '5', '6'];

function synthesizeReceipt(userId: string, event: MatrixEvent, receiptType: string): MatrixEvent {
    // console.log("synthesizing receipt for "+event.getId());
    return new MatrixEvent({
        content: {
            [event.getId()]: {
                [receiptType]: {
                    [userId]: {
                        ts: event.getTs(),
                    },
                },
            },
        },
        type: "m.receipt",
        room_id: event.getRoomId(),
    });
}

interface IOpts {
    storageToken?: string;
    pendingEventOrdering?: PendingEventOrdering;
    timelineSupport?: boolean;
    unstableClientRelationAggregation?: boolean;
    lazyLoadMembers?: boolean;
}

export interface IRecommendedVersion {
    version: string;
    needsUpgrade: boolean;
    urgent: boolean;
}

interface IReceipt {
    ts: number;
}

interface IWrappedReceipt {
    eventId: string;
    data: IReceipt;
}

interface ICachedReceipt {
    type: string;
    userId: string;
    data: IReceipt;
}

type ReceiptCache = {[eventId: string]: ICachedReceipt[]};

interface IReceiptContent {
    [eventId: string]: {
        [type: string]: {
            [userId: string]: IReceipt;
        };
    };
}

const ReceiptPairRealIndex = 0;
const ReceiptPairSyntheticIndex = 1;
// We will only hold a synthetic receipt if we do not have a real receipt or the synthetic is newer.
type Receipts = {
    [receiptType: string]: {
        [userId: string]: [IWrappedReceipt, IWrappedReceipt]; // Pair<real receipt, synthetic receipt> (both nullable)
    };
};

// When inserting a visibility event affecting event `eventId`, we
// need to scan through existing visibility events for `eventId`.
// In theory, this could take an unlimited amount of time if:
//
// - the visibility event was sent by a moderator; and
// - `eventId` already has many visibility changes (usually, it should
//   be 2 or less); and
// - for some reason, the visibility changes are received out of order
//   (usually, this shouldn't happen at all).
//
// For this reason, we limit the number of events to scan through,
// expecting that a broken visibility change for a single event in
// an extremely uncommon case (possibly a DoS) is a small
// price to pay to keep matrix-js-sdk responsive.
const MAX_NUMBER_OF_VISIBILITY_EVENTS_TO_SCAN_THROUGH = 30;

export enum NotificationCountType {
    Highlight = "highlight",
    Total = "total",
}

export interface ICreateFilterOpts {
    // Populate the filtered timeline with already loaded events in the room
    // timeline. Useful to disable for some filters that can't be achieved by the
    // client in an efficient manner
    prepopulateTimeline?: boolean;
    useSyncEvents?: boolean;
    pendingEvents?: boolean;
}

export enum RoomEvent {
    MyMembership = "Room.myMembership",
    Tags = "Room.tags",
    AccountData = "Room.accountData",
    Receipt = "Room.receipt",
    Name = "Room.name",
    Redaction = "Room.redaction",
    RedactionCancelled = "Room.redactionCancelled",
    LocalEchoUpdated = "Room.localEchoUpdated",
    historyImportedWithinTimeline = "Room.historyImportedWithinTimeline",
    Timeline = "Room.timeline",
    TimelineReset = "Room.timelineReset",
}

type EmittedEvents = RoomEvent
    | ThreadEvent.New
    | ThreadEvent.Update
    | ThreadEvent.NewReply
    | RoomEvent.Timeline
    | RoomEvent.TimelineReset
    | MatrixEventEvent.BeforeRedaction;

export type RoomEventHandlerMap = {
    [RoomEvent.MyMembership]: (room: Room, membership: string, prevMembership?: string) => void;
    [RoomEvent.Tags]: (event: MatrixEvent, room: Room) => void;
    [RoomEvent.AccountData]: (event: MatrixEvent, room: Room, lastEvent?: MatrixEvent) => void;
    [RoomEvent.Receipt]: (event: MatrixEvent, room: Room) => void;
    [RoomEvent.Name]: (room: Room) => void;
    [RoomEvent.Redaction]: (event: MatrixEvent, room: Room) => void;
    [RoomEvent.RedactionCancelled]: (event: MatrixEvent, room: Room) => void;
    [RoomEvent.LocalEchoUpdated]: (
        event: MatrixEvent,
        room: Room,
        oldEventId?: string,
        oldStatus?: EventStatus,
    ) => void;
    [RoomEvent.historyImportedWithinTimeline]: (
        markerEvent: MatrixEvent,
        room: Room,
    ) => void;
    [ThreadEvent.New]: (thread: Thread, toStartOfTimeline: boolean) => void;
} & ThreadHandlerMap & MatrixEventHandlerMap;

export class Room extends TypedEventEmitter<EmittedEvents, RoomEventHandlerMap> {
    public readonly reEmitter: TypedReEmitter<EmittedEvents, RoomEventHandlerMap>;
    private txnToEvent: Record<string, MatrixEvent> = {}; // Pending in-flight requests { string: MatrixEvent }
    // receipts should clobber based on receipt_type and user_id pairs hence
    // the form of this structure. This is sub-optimal for the exposed APIs
    // which pass in an event ID and get back some receipts, so we also store
    // a pre-cached list for this purpose.
    private receipts: Receipts = {}; // { receipt_type: { user_id: IReceipt } }
    private receiptCacheByEventId: ReceiptCache = {}; // { event_id: ICachedReceipt[] }
    private notificationCounts: Partial<Record<NotificationCountType, number>> = {};
    private readonly timelineSets: EventTimelineSet[];
    public readonly threadsTimelineSets: EventTimelineSet[] = [];
    // any filtered timeline sets we're maintaining for this room
    private readonly filteredTimelineSets: Record<string, EventTimelineSet> = {}; // filter_id: timelineSet
    private timelineNeedsRefresh = false;
    private lastMarkerEventIdProcessed: string = null;
    private readonly pendingEventList?: MatrixEvent[];
    // read by megolm via getter; boolean value - null indicates "use global value"
    private blacklistUnverifiedDevices: boolean = null;
    private selfMembership: string = null;
    private summaryHeroes: string[] = null;
    // flags to stop logspam about missing m.room.create events
    private getTypeWarning = false;
    private getVersionWarning = false;
    private membersPromise?: Promise<boolean>;
    // Map from threadId to pending Thread instance created by createThreadFetchRoot
    private threadPromises = new Map<string, Promise<Thread>>();

    // XXX: These should be read-only
    /**
     * The human-readable display name for this room.
     */
    public name: string;
    /**
     * The un-homoglyphed name for this room.
     */
    public normalizedName: string;
    /**
     * Dict of room tags; the keys are the tag name and the values
     * are any metadata associated with the tag - e.g. { "fav" : { order: 1 } }
     */
    public tags: Record<string, Record<string, any>> = {}; // $tagName: { $metadata: $value }
    /**
     * accountData Dict of per-room account_data events; the keys are the
     * event type and the values are the events.
     */
    public accountData: Record<string, MatrixEvent> = {}; // $eventType: $event
    /**
     * The room summary.
     */
    public summary: RoomSummary = null;
    /**
     * A token which a data store can use to remember the state of the room.
     */
    public readonly storageToken?: string;
    // legacy fields
    /**
     * The live event timeline for this room, with the oldest event at index 0.
     * Present for backwards compatibility - prefer getLiveTimeline().getEvents()
     */
    public timeline: MatrixEvent[];
    /**
     * oldState The state of the room at the time of the oldest
     * event in the live timeline. Present for backwards compatibility -
     * prefer getLiveTimeline().getState(EventTimeline.BACKWARDS).
     */
    public oldState: RoomState;
    /**
     * currentState The state of the room at the time of the
     * newest event in the timeline. Present for backwards compatibility -
     * prefer getLiveTimeline().getState(EventTimeline.FORWARDS).
     */
    public currentState: RoomState;

    /**
     * @experimental
     */
    public threads = new Map<string, Thread>();
    public lastThread: Thread;

    /**
     * A mapping of eventId to all visibility changes to apply
     * to the event, by chronological order, as per
     * https://github.com/matrix-org/matrix-doc/pull/3531
     *
     * # Invariants
     *
     * - within each list, all events are classed by
     *   chronological order;
     * - all events are events such that
     *  `asVisibilityEvent()` returns a non-null `IVisibilityChange`;
     * - within each list with key `eventId`, all events
     *   are in relation to `eventId`.
     *
     * @experimental
     */
    private visibilityEvents = new Map<string, MatrixEvent[]>();

    /**
     * Construct a new Room.
     *
     * <p>For a room, we store an ordered sequence of timelines, which may or may not
     * be continuous. Each timeline lists a series of events, as well as tracking
     * the room state at the start and the end of the timeline. It also tracks
     * forward and backward pagination tokens, as well as containing links to the
     * next timeline in the sequence.
     *
     * <p>There is one special timeline - the 'live' timeline, which represents the
     * timeline to which events are being added in real-time as they are received
     * from the /sync API. Note that you should not retain references to this
     * timeline - even if it is the current timeline right now, it may not remain
     * so if the server gives us a timeline gap in /sync.
     *
     * <p>In order that we can find events from their ids later, we also maintain a
     * map from event_id to timeline and index.
     *
     * @constructor
     * @alias module:models/room
     * @param {string} roomId Required. The ID of this room.
     * @param {MatrixClient} client Required. The client, used to lazy load members.
     * @param {string} myUserId Required. The ID of the syncing user.
     * @param {Object=} opts Configuration options
     * @param {*} opts.storageToken Optional. The token which a data store can use
     * to remember the state of the room. What this means is dependent on the store
     * implementation.
     *
     * @param {String=} opts.pendingEventOrdering Controls where pending messages
     * appear in a room's timeline. If "<b>chronological</b>", messages will appear
     * in the timeline when the call to <code>sendEvent</code> was made. If
     * "<b>detached</b>", pending messages will appear in a separate list,
     * accessible via {@link module:models/room#getPendingEvents}. Default:
     * "chronological".
     * @param {boolean} [opts.timelineSupport = false] Set to true to enable improved
     * timeline support.
     * @param {boolean} [opts.unstableClientRelationAggregation = false]
     * Optional. Set to true to enable client-side aggregation of event relations
     * via `EventTimelineSet#getRelationsForEvent`.
     * This feature is currently unstable and the API may change without notice.
     */
    constructor(
        public readonly roomId: string,
        public readonly client: MatrixClient,
        public readonly myUserId: string,
        private readonly opts: IOpts = {},
    ) {
        super();
        // In some cases, we add listeners for every displayed Matrix event, so it's
        // common to have quite a few more than the default limit.
        this.setMaxListeners(100);
        this.reEmitter = new TypedReEmitter(this);

        opts.pendingEventOrdering = opts.pendingEventOrdering || PendingEventOrdering.Chronological;

        this.name = roomId;

        // all our per-room timeline sets. the first one is the unfiltered ones;
        // the subsequent ones are the filtered ones in no particular order.
        this.timelineSets = [new EventTimelineSet(this, opts)];
        this.reEmitter.reEmit(this.getUnfilteredTimelineSet(), [
            RoomEvent.Timeline,
            RoomEvent.TimelineReset,
        ]);

        this.fixUpLegacyTimelineFields();

        if (this.opts.pendingEventOrdering === PendingEventOrdering.Detached) {
            this.pendingEventList = [];
            const serializedPendingEventList = client.sessionStore.store.getItem(pendingEventsKey(this.roomId));
            if (serializedPendingEventList) {
                JSON.parse(serializedPendingEventList)
                    .forEach(async (serializedEvent: Partial<IEvent>) => {
                        const event = new MatrixEvent(serializedEvent);
                        if (event.getType() === EventType.RoomMessageEncrypted) {
                            await event.attemptDecryption(this.client.crypto);
                        }
                        event.setStatus(EventStatus.NOT_SENT);
                        this.addPendingEvent(event, event.getTxnId());
                    });
            }
        }

        // awaited by getEncryptionTargetMembers while room members are loading
        if (!this.opts.lazyLoadMembers) {
            this.membersPromise = Promise.resolve(false);
        } else {
            this.membersPromise = null;
        }
    }

    private threadTimelineSetsPromise: Promise<[EventTimelineSet, EventTimelineSet]> | null = null;
    public async createThreadsTimelineSets(): Promise<[EventTimelineSet, EventTimelineSet]> {
        if (this.threadTimelineSetsPromise) {
            return this.threadTimelineSetsPromise;
        }

        if (this.client?.supportsExperimentalThreads()) {
            try {
                this.threadTimelineSetsPromise = Promise.all([
                    this.createThreadTimelineSet(),
                    this.createThreadTimelineSet(ThreadFilterType.My),
                ]);
                const timelineSets = await this.threadTimelineSetsPromise;
                this.threadsTimelineSets.push(...timelineSets);
            } catch (e) {
                this.threadTimelineSetsPromise = null;
            }
        }
    }

    /**
     * Bulk decrypt critical events in a room
     *
     * Critical events represents the minimal set of events to decrypt
     * for a typical UI to function properly
     *
     * - Last event of every room (to generate likely message preview)
     * - All events up to the read receipt (to calculate an accurate notification count)
     *
     * @returns {Promise} Signals when all events have been decrypted
     */
    public decryptCriticalEvents(): Promise<void> {
        const readReceiptEventId = this.getEventReadUpTo(this.client.getUserId(), true);
        const events = this.getLiveTimeline().getEvents();
        const readReceiptTimelineIndex = events.findIndex(matrixEvent => {
            return matrixEvent.event.event_id === readReceiptEventId;
        });

        const decryptionPromises = events
            .slice(readReceiptTimelineIndex)
            .filter(event => event.shouldAttemptDecryption())
            .reverse()
            .map(event => event.attemptDecryption(this.client.crypto, { isRetry: true }));

        return Promise.allSettled(decryptionPromises) as unknown as Promise<void>;
    }

    /**
     * Bulk decrypt events in a room
     *
     * @returns {Promise} Signals when all events have been decrypted
     */
    public decryptAllEvents(): Promise<void> {
        const decryptionPromises = this
            .getUnfilteredTimelineSet()
            .getLiveTimeline()
            .getEvents()
            .filter(event => event.shouldAttemptDecryption())
            .reverse()
            .map(event => event.attemptDecryption(this.client.crypto, { isRetry: true }));

        return Promise.allSettled(decryptionPromises) as unknown as Promise<void>;
    }

    /**
     * Gets the creator of the room
     * @returns {string} The creator of the room, or null if it could not be determined
     */
    public getRoomCreator(): string | null {
        const createEvent = this.currentState.getStateEvents(EventType.RoomCreate, "");
        if (!createEvent) {
            return null;
        }
        const roomCreator = createEvent.getContent()['sender'];
        return roomCreator;
    }

    /**
     * Gets the version of the room
     * @returns {string} The version of the room, or null if it could not be determined
     */
    public getVersion(): string | null {
        const createEvent = this.currentState.getStateEvents(EventType.RoomCreate, "");
        if (!createEvent) {
            if (!this.getVersionWarning) {
                logger.warn("[getVersion] Room " + this.roomId + " does not have an m.room.create event");
                this.getVersionWarning = true;
            }
            return '1';
        }
        const ver = createEvent.getContent()['room_version'];
        if (ver === undefined) return '1';
        return ver;
    }

    /**
     * Determines whether this room needs to be upgraded to a new version
     * @returns {string?} What version the room should be upgraded to, or null if
     *     the room does not require upgrading at this time.
     * @deprecated Use #getRecommendedVersion() instead
     */
    public shouldUpgradeToVersion(): string | null {
        // TODO: Remove this function.
        // This makes assumptions about which versions are safe, and can easily
        // be wrong. Instead, people are encouraged to use getRecommendedVersion
        // which determines a safer value. This function doesn't use that function
        // because this is not async-capable, and to avoid breaking the contract
        // we're deprecating this.

        if (!SAFE_ROOM_VERSIONS.includes(this.getVersion())) {
            return KNOWN_SAFE_ROOM_VERSION;
        }

        return null;
    }

    /**
     * Determines the recommended room version for the room. This returns an
     * object with 3 properties: <code>version</code> as the new version the
     * room should be upgraded to (may be the same as the current version);
     * <code>needsUpgrade</code> to indicate if the room actually can be
     * upgraded (ie: does the current version not match?); and <code>urgent</code>
     * to indicate if the new version patches a vulnerability in a previous
     * version.
     * @returns {Promise<{version: string, needsUpgrade: boolean, urgent: boolean}>}
     * Resolves to the version the room should be upgraded to.
     */
    public async getRecommendedVersion(): Promise<IRecommendedVersion> {
        const capabilities = await this.client.getCapabilities();
        let versionCap = capabilities["m.room_versions"];
        if (!versionCap) {
            versionCap = {
                default: KNOWN_SAFE_ROOM_VERSION,
                available: {},
            };
            for (const safeVer of SAFE_ROOM_VERSIONS) {
                versionCap.available[safeVer] = RoomVersionStability.Stable;
            }
        }

        let result = this.checkVersionAgainstCapability(versionCap);
        if (result.urgent && result.needsUpgrade) {
            // Something doesn't feel right: we shouldn't need to update
            // because the version we're on should be in the protocol's
            // namespace. This usually means that the server was updated
            // before the client was, making us think the newest possible
            // room version is not stable. As a solution, we'll refresh
            // the capability we're using to determine this.
            logger.warn(
                "Refreshing room version capability because the server looks " +
                "to be supporting a newer room version we don't know about.",
            );

            const caps = await this.client.getCapabilities(true);
            versionCap = caps["m.room_versions"];
            if (!versionCap) {
                logger.warn("No room version capability - assuming upgrade required.");
                return result;
            } else {
                result = this.checkVersionAgainstCapability(versionCap);
            }
        }

        return result;
    }

    private checkVersionAgainstCapability(versionCap: IRoomVersionsCapability): IRecommendedVersion {
        const currentVersion = this.getVersion();
        logger.log(`[${this.roomId}] Current version: ${currentVersion}`);
        logger.log(`[${this.roomId}] Version capability: `, versionCap);

        const result = {
            version: currentVersion,
            needsUpgrade: false,
            urgent: false,
        };

        // If the room is on the default version then nothing needs to change
        if (currentVersion === versionCap.default) return result;

        const stableVersions = Object.keys(versionCap.available)
            .filter((v) => versionCap.available[v] === 'stable');

        // Check if the room is on an unstable version. We determine urgency based
        // off the version being in the Matrix spec namespace or not (if the version
        // is in the current namespace and unstable, the room is probably vulnerable).
        if (!stableVersions.includes(currentVersion)) {
            result.version = versionCap.default;
            result.needsUpgrade = true;
            result.urgent = !!this.getVersion().match(/^[0-9]+[0-9.]*$/g);
            if (result.urgent) {
                logger.warn(`URGENT upgrade required on ${this.roomId}`);
            } else {
                logger.warn(`Non-urgent upgrade required on ${this.roomId}`);
            }
            return result;
        }

        // The room is on a stable, but non-default, version by this point.
        // No upgrade needed.
        return result;
    }

    /**
     * Determines whether the given user is permitted to perform a room upgrade
     * @param {String} userId The ID of the user to test against
     * @returns {boolean} True if the given user is permitted to upgrade the room
     */
    public userMayUpgradeRoom(userId: string): boolean {
        return this.currentState.maySendStateEvent(EventType.RoomTombstone, userId);
    }

    /**
     * Get the list of pending sent events for this room
     *
     * @return {module:models/event.MatrixEvent[]} A list of the sent events
     * waiting for remote echo.
     *
     * @throws If <code>opts.pendingEventOrdering</code> was not 'detached'
     */
    public getPendingEvents(): MatrixEvent[] {
        if (this.opts.pendingEventOrdering !== PendingEventOrdering.Detached) {
            throw new Error(
                "Cannot call getPendingEvents with pendingEventOrdering == " +
                this.opts.pendingEventOrdering);
        }

        return this.pendingEventList;
    }

    /**
     * Removes a pending event for this room
     *
     * @param {string} eventId
     * @return {boolean} True if an element was removed.
     */
    public removePendingEvent(eventId: string): boolean {
        if (this.opts.pendingEventOrdering !== PendingEventOrdering.Detached) {
            throw new Error(
                "Cannot call removePendingEvent with pendingEventOrdering == " +
                this.opts.pendingEventOrdering);
        }

        const removed = utils.removeElement(
            this.pendingEventList,
            function(ev) {
                return ev.getId() == eventId;
            }, false,
        );

        this.savePendingEvents();

        return removed;
    }

    /**
     * Check whether the pending event list contains a given event by ID.
     * If pending event ordering is not "detached" then this returns false.
     *
     * @param {string} eventId The event ID to check for.
     * @return {boolean}
     */
    public hasPendingEvent(eventId: string): boolean {
        if (this.opts.pendingEventOrdering !== PendingEventOrdering.Detached) {
            return false;
        }

        return this.pendingEventList.some(event => event.getId() === eventId);
    }

    /**
     * Get a specific event from the pending event list, if configured, null otherwise.
     *
     * @param {string} eventId The event ID to check for.
     * @return {MatrixEvent}
     */
    public getPendingEvent(eventId: string): MatrixEvent | null {
        if (this.opts.pendingEventOrdering !== PendingEventOrdering.Detached) {
            return null;
        }

        return this.pendingEventList.find(event => event.getId() === eventId);
    }

    /**
     * Get the live unfiltered timeline for this room.
     *
     * @return {module:models/event-timeline~EventTimeline} live timeline
     */
    public getLiveTimeline(): EventTimeline {
        return this.getUnfilteredTimelineSet().getLiveTimeline();
    }

    /**
     * Get the timestamp of the last message in the room
     *
     * @return {number} the timestamp of the last message in the room
     */
    public getLastActiveTimestamp(): number {
        const timeline = this.getLiveTimeline();
        const events = timeline.getEvents();
        if (events.length) {
            const lastEvent = events[events.length - 1];
            return lastEvent.getTs();
        } else {
            return Number.MIN_SAFE_INTEGER;
        }
    }

    /**
     * @return {string} the membership type (join | leave | invite) for the logged in user
     */
    public getMyMembership(): string {
        return this.selfMembership;
    }

    /**
     * If this room is a DM we're invited to,
     * try to find out who invited us
     * @return {string} user id of the inviter
     */
    public getDMInviter(): string {
        if (this.myUserId) {
            const me = this.getMember(this.myUserId);
            if (me) {
                return me.getDMInviter();
            }
        }
        if (this.selfMembership === "invite") {
            // fall back to summary information
            const memberCount = this.getInvitedAndJoinedMemberCount();
            if (memberCount == 2 && this.summaryHeroes.length) {
                return this.summaryHeroes[0];
            }
        }
    }

    /**
     * Assuming this room is a DM room, tries to guess with which user.
     * @return {string} user id of the other member (could be syncing user)
     */
    public guessDMUserId(): string {
        const me = this.getMember(this.myUserId);
        if (me) {
            const inviterId = me.getDMInviter();
            if (inviterId) {
                return inviterId;
            }
        }
        // remember, we're assuming this room is a DM,
        // so returning the first member we find should be fine
        const hasHeroes = Array.isArray(this.summaryHeroes) &&
            this.summaryHeroes.length;
        if (hasHeroes) {
            return this.summaryHeroes[0];
        }
        const members = this.currentState.getMembers();
        const anyMember = members.find((m) => m.userId !== this.myUserId);
        if (anyMember) {
            return anyMember.userId;
        }
        // it really seems like I'm the only user in the room
        // so I probably created a room with just me in it
        // and marked it as a DM. Ok then
        return this.myUserId;
    }

    public getAvatarFallbackMember(): RoomMember {
        const memberCount = this.getInvitedAndJoinedMemberCount();
        if (memberCount > 2) {
            return;
        }
        const hasHeroes = Array.isArray(this.summaryHeroes) &&
            this.summaryHeroes.length;
        if (hasHeroes) {
            const availableMember = this.summaryHeroes.map((userId) => {
                return this.getMember(userId);
            }).find((member) => !!member);
            if (availableMember) {
                return availableMember;
            }
        }
        const members = this.currentState.getMembers();
        // could be different than memberCount
        // as this includes left members
        if (members.length <= 2) {
            const availableMember = members.find((m) => {
                return m.userId !== this.myUserId;
            });
            if (availableMember) {
                return availableMember;
            }
        }
        // if all else fails, try falling back to a user,
        // and create a one-off member for it
        if (hasHeroes) {
            const availableUser = this.summaryHeroes.map((userId) => {
                return this.client.getUser(userId);
            }).find((user) => !!user);
            if (availableUser) {
                const member = new RoomMember(
                    this.roomId, availableUser.userId);
                member.user = availableUser;
                return member;
            }
        }
    }

    /**
     * Sets the membership this room was received as during sync
     * @param {string} membership join | leave | invite
     */
    public updateMyMembership(membership: string): void {
        const prevMembership = this.selfMembership;
        this.selfMembership = membership;
        if (prevMembership !== membership) {
            if (membership === "leave") {
                this.cleanupAfterLeaving();
            }
            this.emit(RoomEvent.MyMembership, this, membership, prevMembership);
        }
    }

    private async loadMembersFromServer(): Promise<IEvent[]> {
        const lastSyncToken = this.client.store.getSyncToken();
        const queryString = utils.encodeParams({
            not_membership: "leave",
            at: lastSyncToken,
        });
        const path = utils.encodeUri("/rooms/$roomId/members?" + queryString,
            { $roomId: this.roomId });
        const http = this.client.http;
        const response = await http.authedRequest<{ chunk: IEvent[] }>(undefined, Method.Get, path);
        return response.chunk;
    }

    private async loadMembers(): Promise<{ memberEvents: MatrixEvent[], fromServer: boolean }> {
        // were the members loaded from the server?
        let fromServer = false;
        let rawMembersEvents = await this.client.store.getOutOfBandMembers(this.roomId);
        // If the room is encrypted, we always fetch members from the server at
        // least once, in case the latest state wasn't persisted properly.  Note
        // that this function is only called once (unless loading the members
        // fails), since loadMembersIfNeeded always returns this.membersPromise
        // if set, which will be the result of the first (successful) call.
        if (rawMembersEvents === null ||
            (this.client.isCryptoEnabled() && this.client.isRoomEncrypted(this.roomId))) {
            fromServer = true;
            rawMembersEvents = await this.loadMembersFromServer();
            logger.log(`LL: got ${rawMembersEvents.length} ` +
                `members from server for room ${this.roomId}`);
        }
        const memberEvents = rawMembersEvents.map(this.client.getEventMapper());
        return { memberEvents, fromServer };
    }

    /**
     * Preloads the member list in case lazy loading
     * of memberships is in use. Can be called multiple times,
     * it will only preload once.
     * @return {Promise} when preloading is done and
     * accessing the members on the room will take
     * all members in the room into account
     */
    public loadMembersIfNeeded(): Promise<boolean> {
        if (this.membersPromise) {
            return this.membersPromise;
        }

        // mark the state so that incoming messages while
        // the request is in flight get marked as superseding
        // the OOB members
        this.currentState.markOutOfBandMembersStarted();

        const inMemoryUpdate = this.loadMembers().then((result) => {
            this.currentState.setOutOfBandMembers(result.memberEvents);
            // now the members are loaded, start to track the e2e devices if needed
            if (this.client.isCryptoEnabled() && this.client.isRoomEncrypted(this.roomId)) {
                this.client.crypto.trackRoomDevices(this.roomId);
            }
            return result.fromServer;
        }).catch((err) => {
            // allow retries on fail
            this.membersPromise = null;
            this.currentState.markOutOfBandMembersFailed();
            throw err;
        });
        // update members in storage, but don't wait for it
        inMemoryUpdate.then((fromServer) => {
            if (fromServer) {
                const oobMembers = this.currentState.getMembers()
                    .filter((m) => m.isOutOfBand())
                    .map((m) => m.events.member.event as IEvent);
                logger.log(`LL: telling store to write ${oobMembers.length}`
                    + ` members for room ${this.roomId}`);
                const store = this.client.store;
                return store.setOutOfBandMembers(this.roomId, oobMembers)
                    // swallow any IDB error as we don't want to fail
                    // because of this
                    .catch((err) => {
                        logger.log("LL: storing OOB room members failed, oh well",
                            err);
                    });
            }
        }).catch((err) => {
            // as this is not awaited anywhere,
            // at least show the error in the console
            logger.error(err);
        });

        this.membersPromise = inMemoryUpdate;

        return this.membersPromise;
    }

    /**
     * Removes the lazily loaded members from storage if needed
     */
    public async clearLoadedMembersIfNeeded(): Promise<void> {
        if (this.opts.lazyLoadMembers && this.membersPromise) {
            await this.loadMembersIfNeeded();
            await this.client.store.clearOutOfBandMembers(this.roomId);
            this.currentState.clearOutOfBandMembers();
            this.membersPromise = null;
        }
    }

    /**
     * called when sync receives this room in the leave section
     * to do cleanup after leaving a room. Possibly called multiple times.
     */
    private cleanupAfterLeaving(): void {
        this.clearLoadedMembersIfNeeded().catch((err) => {
            logger.error(`error after clearing loaded members from ` +
                `room ${this.roomId} after leaving`);
            logger.log(err);
        });
    }

    /**
     * Reset the live timeline of all timelineSets, and start new ones.
     *
     * <p>This is used when /sync returns a 'limited' timeline.
     *
     * @param {string=} backPaginationToken   token for back-paginating the new timeline
     * @param {string=} forwardPaginationToken token for forward-paginating the old live timeline,
     * if absent or null, all timelines are reset, removing old ones (including the previous live
     * timeline which would otherwise be unable to paginate forwards without this token).
     * Removing just the old live timeline whilst preserving previous ones is not supported.
     */
    public resetLiveTimeline(backPaginationToken: string | null, forwardPaginationToken: string | null): void {
        for (let i = 0; i < this.timelineSets.length; i++) {
            this.timelineSets[i].resetLiveTimeline(
                backPaginationToken, forwardPaginationToken,
            );
        }

        this.fixUpLegacyTimelineFields();
    }

    /**
     * Fix up this.timeline, this.oldState and this.currentState
     *
     * @private
     */
    private fixUpLegacyTimelineFields(): void {
        // maintain this.timeline as a reference to the live timeline,
        // and this.oldState and this.currentState as references to the
        // state at the start and end of that timeline. These are more
        // for backwards-compatibility than anything else.
        this.timeline = this.getLiveTimeline().getEvents();
        this.oldState = this.getLiveTimeline()
            .getState(EventTimeline.BACKWARDS);
        this.currentState = this.getLiveTimeline()
            .getState(EventTimeline.FORWARDS);
    }

    /**
     * Returns whether there are any devices in the room that are unverified
     *
     * Note: Callers should first check if crypto is enabled on this device. If it is
     * disabled, then we aren't tracking room devices at all, so we can't answer this, and an
     * error will be thrown.
     *
     * @return {boolean} the result
     */
    public async hasUnverifiedDevices(): Promise<boolean> {
        if (!this.client.isRoomEncrypted(this.roomId)) {
            return false;
        }
        const e2eMembers = await this.getEncryptionTargetMembers();
        for (const member of e2eMembers) {
            const devices = this.client.getStoredDevicesForUser(member.userId);
            if (devices.some((device) => device.isUnverified())) {
                return true;
            }
        }
        return false;
    }

    /**
     * Return the timeline sets for this room.
     * @return {EventTimelineSet[]} array of timeline sets for this room
     */
    public getTimelineSets(): EventTimelineSet[] {
        return this.timelineSets;
    }

    /**
     * Helper to return the main unfiltered timeline set for this room
     * @return {EventTimelineSet} room's unfiltered timeline set
     */
    public getUnfilteredTimelineSet(): EventTimelineSet {
        return this.timelineSets[0];
    }

    /**
     * Get the timeline which contains the given event from the unfiltered set, if any
     *
     * @param {string} eventId  event ID to look for
     * @return {?module:models/event-timeline~EventTimeline} timeline containing
     * the given event, or null if unknown
     */
    public getTimelineForEvent(eventId: string): EventTimeline {
        const event = this.findEventById(eventId);
        const thread = this.findThreadForEvent(event);
        if (thread) {
            return thread.timelineSet.getLiveTimeline();
        } else {
            return this.getUnfilteredTimelineSet().getTimelineForEvent(eventId);
        }
    }

    /**
     * Add a new timeline to this room's unfiltered timeline set
     *
     * @return {module:models/event-timeline~EventTimeline} newly-created timeline
     */
    public addTimeline(): EventTimeline {
        return this.getUnfilteredTimelineSet().addTimeline();
    }

    /**
     * Whether the timeline needs to be refreshed in order to pull in new
     * historical messages that were imported.
     * @param {Boolean} value The value to set
     */
    public setTimelineNeedsRefresh(value: boolean): void {
        this.timelineNeedsRefresh = value;
    }

    /**
     * Whether the timeline needs to be refreshed in order to pull in new
     * historical messages that were imported.
     * @return {Boolean} .
     */
    public getTimelineNeedsRefresh(): boolean {
        return this.timelineNeedsRefresh;
    }

    /**
     * Get the last marker event ID proccessed
     *
     * @return {String} the last marker event ID proccessed or null if none have
     * been processed
     */
    public getLastMarkerEventIdProcessed(): string | null {
        return this.lastMarkerEventIdProcessed;
    }

    /**
     * Set the last marker event ID proccessed
     *
     * @param {String} eventId The marker event ID to set
     */
    public setLastMarkerEventIdProcessed(eventId: string): void {
        this.lastMarkerEventIdProcessed = eventId;
    }

    /**
     * Get an event which is stored in our unfiltered timeline set, or in a thread
     *
     * @param {string} eventId event ID to look for
     * @return {?module:models/event.MatrixEvent} the given event, or undefined if unknown
     */
    public findEventById(eventId: string): MatrixEvent | undefined {
        let event = this.getUnfilteredTimelineSet().findEventById(eventId);

        if (!event) {
            const threads = this.getThreads();
            for (let i = 0; i < threads.length; i++) {
                const thread = threads[i];
                event = thread.findEventById(eventId);
                if (event) {
                    return event;
                }
            }
        }

        return event;
    }

    /**
     * Get one of the notification counts for this room
     * @param {String} type The type of notification count to get. default: 'total'
     * @return {Number} The notification count, or undefined if there is no count
     *                  for this type.
     */
    public getUnreadNotificationCount(type = NotificationCountType.Total): number | undefined {
        return this.notificationCounts[type];
    }

    /**
     * Set one of the notification counts for this room
     * @param {String} type The type of notification count to set.
     * @param {Number} count The new count
     */
    public setUnreadNotificationCount(type: NotificationCountType, count: number): void {
        this.notificationCounts[type] = count;
    }

    public setSummary(summary: IRoomSummary): void {
        const heroes = summary["m.heroes"];
        const joinedCount = summary["m.joined_member_count"];
        const invitedCount = summary["m.invited_member_count"];
        if (Number.isInteger(joinedCount)) {
            this.currentState.setJoinedMemberCount(joinedCount);
        }
        if (Number.isInteger(invitedCount)) {
            this.currentState.setInvitedMemberCount(invitedCount);
        }
        if (Array.isArray(heroes)) {
            // be cautious about trusting server values,
            // and make sure heroes doesn't contain our own id
            // just to be sure
            this.summaryHeroes = heroes.filter((userId) => {
                return userId !== this.myUserId;
            });
        }
    }

    /**
     * Whether to send encrypted messages to devices within this room.
     * @param {Boolean} value true to blacklist unverified devices, null
     * to use the global value for this room.
     */
    public setBlacklistUnverifiedDevices(value: boolean): void {
        this.blacklistUnverifiedDevices = value;
    }

    /**
     * Whether to send encrypted messages to devices within this room.
     * @return {Boolean} true if blacklisting unverified devices, null
     * if the global value should be used for this room.
     */
    public getBlacklistUnverifiedDevices(): boolean {
        return this.blacklistUnverifiedDevices;
    }

    /**
     * Get the avatar URL for a room if one was set.
     * @param {String} baseUrl The homeserver base URL. See
     * {@link module:client~MatrixClient#getHomeserverUrl}.
     * @param {Number} width The desired width of the thumbnail.
     * @param {Number} height The desired height of the thumbnail.
     * @param {string} resizeMethod The thumbnail resize method to use, either
     * "crop" or "scale".
     * @param {boolean} allowDefault True to allow an identicon for this room if an
     * avatar URL wasn't explicitly set. Default: true. (Deprecated)
     * @return {?string} the avatar URL or null.
     */
    public getAvatarUrl(
        baseUrl: string,
        width: number,
        height: number,
        resizeMethod: ResizeMethod,
        allowDefault = true,
    ): string | null {
        const roomAvatarEvent = this.currentState.getStateEvents(EventType.RoomAvatar, "");
        if (!roomAvatarEvent && !allowDefault) {
            return null;
        }

        const mainUrl = roomAvatarEvent ? roomAvatarEvent.getContent().url : null;
        if (mainUrl) {
            return getHttpUriForMxc(baseUrl, mainUrl, width, height, resizeMethod);
        }

        return null;
    }

    /**
     * Get the mxc avatar url for the room, if one was set.
     * @return {string} the mxc avatar url or falsy
     */
    public getMxcAvatarUrl(): string | null {
        return this.currentState.getStateEvents(EventType.RoomAvatar, "")?.getContent()?.url || null;
    }

    /**
     * Get the aliases this room has according to the room's state
     * The aliases returned by this function may not necessarily
     * still point to this room.
     * @return {array} The room's alias as an array of strings
     */
    public getAliases(): string[] {
        const aliasStrings: string[] = [];

        const aliasEvents = this.currentState.getStateEvents(EventType.RoomAliases);
        if (aliasEvents) {
            for (let i = 0; i < aliasEvents.length; ++i) {
                const aliasEvent = aliasEvents[i];
                if (Array.isArray(aliasEvent.getContent().aliases)) {
                    const filteredAliases = aliasEvent.getContent<{ aliases: string[] }>().aliases.filter(a => {
                        if (typeof(a) !== "string") return false;
                        if (a[0] !== '#') return false;
                        if (!a.endsWith(`:${aliasEvent.getStateKey()}`)) return false;

                        // It's probably valid by here.
                        return true;
                    });
                    Array.prototype.push.apply(aliasStrings, filteredAliases);
                }
            }
        }
        return aliasStrings;
    }

    /**
     * Get this room's canonical alias
     * The alias returned by this function may not necessarily
     * still point to this room.
     * @return {?string} The room's canonical alias, or null if there is none
     */
    public getCanonicalAlias(): string | null {
        const canonicalAlias = this.currentState.getStateEvents(EventType.RoomCanonicalAlias, "");
        if (canonicalAlias) {
            return canonicalAlias.getContent().alias || null;
        }
        return null;
    }

    /**
     * Get this room's alternative aliases
     * @return {array} The room's alternative aliases, or an empty array
     */
    public getAltAliases(): string[] {
        const canonicalAlias = this.currentState.getStateEvents(EventType.RoomCanonicalAlias, "");
        if (canonicalAlias) {
            return canonicalAlias.getContent().alt_aliases || [];
        }
        return [];
    }

    /**
     * Add events to a timeline
     *
     * <p>Will fire "Room.timeline" for each event added.
     *
     * @param {MatrixEvent[]} events A list of events to add.
     *
     * @param {boolean} toStartOfTimeline   True to add these events to the start
     * (oldest) instead of the end (newest) of the timeline. If true, the oldest
     * event will be the <b>last</b> element of 'events'.
     *
     * @param {module:models/event-timeline~EventTimeline} timeline   timeline to
     *    add events to.
     *
     * @param {string=} paginationToken   token for the next batch of events
     *
     * @fires module:client~MatrixClient#event:"Room.timeline"
     *
     */
    public addEventsToTimeline(
        events: MatrixEvent[],
        toStartOfTimeline: boolean,
        timeline: EventTimeline,
        paginationToken?: string,
    ): void {
        timeline.getTimelineSet().addEventsToTimeline(events, toStartOfTimeline, timeline, paginationToken);
    }

    /**
     * @experimental
     */
    public getThread(eventId: string): Thread {
        return this.getThreads().find(thread => {
            return thread.id === eventId;
        });
    }

    /**
     * @experimental
     */
    public getThreads(): Thread[] {
        return Array.from(this.threads.values());
    }

    /**
     * Get a member from the current room state.
     * @param {string} userId The user ID of the member.
     * @return {RoomMember} The member or <code>null</code>.
     */
    public getMember(userId: string): RoomMember | null {
        return this.currentState.getMember(userId);
    }

    /**
     * Get all currently loaded members from the current
     * room state.
     * @returns {RoomMember[]} Room members
     */
    public getMembers(): RoomMember[] {
        return this.currentState.getMembers();
    }

    /**
     * Get a list of members whose membership state is "join".
     * @return {RoomMember[]} A list of currently joined members.
     */
    public getJoinedMembers(): RoomMember[] {
        return this.getMembersWithMembership("join");
    }

    /**
     * Returns the number of joined members in this room
     * This method caches the result.
     * This is a wrapper around the method of the same name in roomState, returning
     * its result for the room's current state.
     * @return {number} The number of members in this room whose membership is 'join'
     */
    public getJoinedMemberCount(): number {
        return this.currentState.getJoinedMemberCount();
    }

    /**
     * Returns the number of invited members in this room
     * @return {number} The number of members in this room whose membership is 'invite'
     */
    public getInvitedMemberCount(): number {
        return this.currentState.getInvitedMemberCount();
    }

    /**
     * Returns the number of invited + joined members in this room
     * @return {number} The number of members in this room whose membership is 'invite' or 'join'
     */
    public getInvitedAndJoinedMemberCount(): number {
        return this.getInvitedMemberCount() + this.getJoinedMemberCount();
    }

    /**
     * Get a list of members with given membership state.
     * @param {string} membership The membership state.
     * @return {RoomMember[]} A list of members with the given membership state.
     */
    public getMembersWithMembership(membership: string): RoomMember[] {
        return this.currentState.getMembers().filter(function(m) {
            return m.membership === membership;
        });
    }

    /**
     * Get a list of members we should be encrypting for in this room
     * @return {Promise<RoomMember[]>} A list of members who
     * we should encrypt messages for in this room.
     */
    public async getEncryptionTargetMembers(): Promise<RoomMember[]> {
        await this.loadMembersIfNeeded();
        let members = this.getMembersWithMembership("join");
        if (this.shouldEncryptForInvitedMembers()) {
            members = members.concat(this.getMembersWithMembership("invite"));
        }
        return members;
    }

    /**
     * Determine whether we should encrypt messages for invited users in this room
     * @return {boolean} if we should encrypt messages for invited users
     */
    public shouldEncryptForInvitedMembers(): boolean {
        const ev = this.currentState.getStateEvents(EventType.RoomHistoryVisibility, "");
        return ev?.getContent()?.history_visibility !== "joined";
    }

    /**
     * Get the default room name (i.e. what a given user would see if the
     * room had no m.room.name)
     * @param {string} userId The userId from whose perspective we want
     * to calculate the default name
     * @return {string} The default room name
     */
    public getDefaultRoomName(userId: string): string {
        return this.calculateRoomName(userId, true);
    }

    /**
     * Check if the given user_id has the given membership state.
     * @param {string} userId The user ID to check.
     * @param {string} membership The membership e.g. <code>'join'</code>
     * @return {boolean} True if this user_id has the given membership state.
     */
    public hasMembershipState(userId: string, membership: string): boolean {
        const member = this.getMember(userId);
        if (!member) {
            return false;
        }
        return member.membership === membership;
    }

    /**
     * Add a timelineSet for this room with the given filter
     * @param {Filter} filter The filter to be applied to this timelineSet
     * @param {Object=} opts Configuration options
     * @param {*} opts.storageToken Optional.
     * @return {EventTimelineSet} The timelineSet
     */
    public getOrCreateFilteredTimelineSet(
        filter: Filter,
        {
            prepopulateTimeline = true,
            useSyncEvents = true,
            pendingEvents = true,
        }: ICreateFilterOpts = {},
    ): EventTimelineSet {
        if (this.filteredTimelineSets[filter.filterId]) {
            return this.filteredTimelineSets[filter.filterId];
        }
        const opts = Object.assign({ filter, pendingEvents }, this.opts);
        const timelineSet = new EventTimelineSet(this, opts);
        this.reEmitter.reEmit(timelineSet, [
            RoomEvent.Timeline,
            RoomEvent.TimelineReset,
        ]);
        if (useSyncEvents) {
            this.filteredTimelineSets[filter.filterId] = timelineSet;
            this.timelineSets.push(timelineSet);
        }

        const unfilteredLiveTimeline = this.getLiveTimeline();
        // Not all filter are possible to replicate client-side only
        // When that's the case we do not want to prepopulate from the live timeline
        // as we would get incorrect results compared to what the server would send back
        if (prepopulateTimeline) {
            // populate up the new timelineSet with filtered events from our live
            // unfiltered timeline.
            //
            // XXX: This is risky as our timeline
            // may have grown huge and so take a long time to filter.
            // see https://github.com/vector-im/vector-web/issues/2109

            unfilteredLiveTimeline.getEvents().forEach(function(event) {
                timelineSet.addLiveEvent(event);
            });

            // find the earliest unfiltered timeline
            let timeline = unfilteredLiveTimeline;
            while (timeline.getNeighbouringTimeline(EventTimeline.BACKWARDS)) {
                timeline = timeline.getNeighbouringTimeline(EventTimeline.BACKWARDS);
            }

            timelineSet.getLiveTimeline().setPaginationToken(
                timeline.getPaginationToken(EventTimeline.BACKWARDS),
                EventTimeline.BACKWARDS,
            );
        } else if (useSyncEvents) {
            const livePaginationToken = unfilteredLiveTimeline.getPaginationToken(Direction.Forward);
            timelineSet
                .getLiveTimeline()
                .setPaginationToken(livePaginationToken, Direction.Backward);
        }

        // alternatively, we could try to do something like this to try and re-paginate
        // in the filtered events from nothing, but Mark says it's an abuse of the API
        // to do so:
        //
        // timelineSet.resetLiveTimeline(
        //      unfilteredLiveTimeline.getPaginationToken(EventTimeline.FORWARDS)
        // );

        return timelineSet;
    }

    private async getThreadListFilter(filterType = ThreadFilterType.All): Promise<Filter> {
        const myUserId = this.client.getUserId();
        const filter = new Filter(myUserId);

        const definition: IFilterDefinition = {
            "room": {
                "timeline": {
                    [FILTER_RELATED_BY_REL_TYPES.name]: [THREAD_RELATION_TYPE.name],
                },
            },
        };

        if (filterType === ThreadFilterType.My) {
            definition.room.timeline[FILTER_RELATED_BY_SENDERS.name] = [myUserId];
        }

        filter.setDefinition(definition);
        const filterId = await this.client.getOrCreateFilter(
            `THREAD_PANEL_${this.roomId}_${filterType}`,
            filter,
        );

        filter.filterId = filterId;

        return filter;
    }

    private async createThreadTimelineSet(filterType?: ThreadFilterType): Promise<EventTimelineSet> {
        let timelineSet: EventTimelineSet;
        if (Thread.hasServerSideSupport) {
            const filter = await this.getThreadListFilter(filterType);

            timelineSet = this.getOrCreateFilteredTimelineSet(
                filter,
                {
                    prepopulateTimeline: false,
                    useSyncEvents: false,
                    pendingEvents: false,
                },
            );
        } else {
            timelineSet = new EventTimelineSet(this, {
                pendingEvents: false,
            });

            Array.from(this.threads)
                .forEach(([, thread]) => {
                    if (thread.length === 0) return;
                    const currentUserParticipated = thread.events.some(event => {
                        return event.getSender() === this.client.getUserId();
                    });
                    if (filterType !== ThreadFilterType.My || currentUserParticipated) {
                        timelineSet.getLiveTimeline().addEvent(thread.rootEvent, {
                            atStart: false,
                        });
                    }
                });
        }

        return timelineSet;
    }

    public threadsReady = false;

    public async fetchRoomThreads(): Promise<void> {
        if (this.threadsReady) {
            return;
        }

        const allThreadsFilter = await this.getThreadListFilter();

        const { chunk: events } = await this.client.createMessagesRequest(
            this.roomId,
            "",
            Number.MAX_SAFE_INTEGER,
            Direction.Backward,
            allThreadsFilter,
        );

        if (!events.length) return;

        // Sorted by last_reply origin_server_ts
        const threadRoots = events
            .map(this.client.getEventMapper())
            .sort((eventA, eventB) => {
                /**
                 * `origin_server_ts` in a decentralised world is far from ideal
                 * but for lack of any better, we will have to use this
                 * Long term the sorting should be handled by homeservers and this
                 * is only meant as a short term patch
                 */
                const threadAMetadata = eventA
                    .getServerAggregatedRelation<IThreadBundledRelationship>(RelationType.Thread);
                const threadBMetadata = eventB
                    .getServerAggregatedRelation<IThreadBundledRelationship>(RelationType.Thread);
                return threadAMetadata.latest_event.origin_server_ts - threadBMetadata.latest_event.origin_server_ts;
            });

        let latestMyThreadsRootEvent: MatrixEvent;
        const roomState = this.getLiveTimeline().getState(EventTimeline.FORWARDS);
        for (const rootEvent of threadRoots) {
            this.threadsTimelineSets[0].addLiveEvent(rootEvent, {
                duplicateStrategy: DuplicateStrategy.Ignore,
                fromCache: false,
                roomState,
            });

            const threadRelationship = rootEvent
                .getServerAggregatedRelation<IThreadBundledRelationship>(RelationType.Thread);
            if (threadRelationship.current_user_participated) {
                this.threadsTimelineSets[1].addLiveEvent(rootEvent, {
                    duplicateStrategy: DuplicateStrategy.Ignore,
                    fromCache: false,
                    roomState,
                });
                latestMyThreadsRootEvent = rootEvent;
            }

            if (!this.getThread(rootEvent.getId())) {
                this.createThread(rootEvent, [], true);
            }
        }

        this.client.decryptEventIfNeeded(threadRoots[threadRoots.length -1]);
        if (latestMyThreadsRootEvent) {
            this.client.decryptEventIfNeeded(latestMyThreadsRootEvent);
        }

        this.threadsReady = true;

        this.on(ThreadEvent.NewReply, this.onThreadNewReply);
    }

    private onThreadNewReply(thread: Thread): void {
        for (const timelineSet of this.threadsTimelineSets) {
            timelineSet.removeEvent(thread.id);
            timelineSet.addLiveEvent(thread.rootEvent);
        }
    }

    /**
     * Forget the timelineSet for this room with the given filter
     *
     * @param {Filter} filter the filter whose timelineSet is to be forgotten
     */
    public removeFilteredTimelineSet(filter: Filter): void {
        const timelineSet = this.filteredTimelineSets[filter.filterId];
        delete this.filteredTimelineSets[filter.filterId];
        const i = this.timelineSets.indexOf(timelineSet);
        if (i > -1) {
            this.timelineSets.splice(i, 1);
        }
    }

    public eventShouldLiveIn(event: MatrixEvent, events?: MatrixEvent[], roots?: Set<string>): {
        shouldLiveInRoom: boolean;
        shouldLiveInThread: boolean;
        threadId?: string;
    } {
        if (!this.client.supportsExperimentalThreads()) {
            return {
                shouldLiveInRoom: true,
                shouldLiveInThread: false,
            };
        }

        // A thread root is always shown in both timelines
        if (event.isThreadRoot || roots?.has(event.getId())) {
            return {
                shouldLiveInRoom: true,
                shouldLiveInThread: true,
                threadId: event.getId(),
            };
        }

        // A thread relation is always only shown in a thread
        if (event.isThreadRelation) {
            return {
                shouldLiveInRoom: false,
                shouldLiveInThread: true,
                threadId: event.threadRootId,
            };
        }

        const parentEventId = event.getAssociatedId();
        const parentEvent = this.findEventById(parentEventId) ?? events?.find(e => e.getId() === parentEventId);

        // Treat relations and redactions as extensions of their parents so evaluate parentEvent instead
        if (parentEvent && (event.isRelation() || event.isRedaction())) {
            return this.eventShouldLiveIn(parentEvent, events, roots);
        }

        // Edge case where we know the event is a relation but don't have the parentEvent
        if (roots?.has(event.relationEventId)) {
            return {
                shouldLiveInRoom: true,
                shouldLiveInThread: true,
                threadId: event.relationEventId,
            };
        }

        // A reply directly to a thread response is shown as part of the thread only, this is to provide a better
        // experience when communicating with users using clients without full threads support
        if (parentEvent?.isThreadRelation) {
            return {
                shouldLiveInRoom: false,
                shouldLiveInThread: true,
                threadId: parentEvent.threadRootId,
            };
        }

        // We've exhausted all scenarios, can safely assume that this event should live in the room timeline only
        return {
            shouldLiveInRoom: true,
            shouldLiveInThread: false,
        };
    }

    public findThreadForEvent(event?: MatrixEvent): Thread | null {
        if (!event) return null;

        const { threadId } = this.eventShouldLiveIn(event);
        return threadId ? this.getThread(threadId) : null;
    }

    public async createThreadFetchRoot(
        threadId: string,
        events?: MatrixEvent[],
        toStartOfTimeline?: boolean,
    ): Promise<Thread | null> {
        let thread = this.getThread(threadId);

        if (!thread) {
            const deferred = defer<Thread | null>();
            this.threadPromises.set(threadId, deferred.promise);

            let rootEvent = this.findEventById(threadId);
            // If the rootEvent does not exist in the local stores, then fetch it from the server.
            try {
                const eventData = await this.client.fetchRoomEvent(this.roomId, threadId);
                const mapper = this.client.getEventMapper();
                rootEvent = mapper(eventData); // will merge with existing event object if such is known
            } catch (e) {
                logger.error("Failed to fetch thread root to construct thread with", e);
            } finally {
                this.threadPromises.delete(threadId);
                // The root event might be not be visible to the person requesting it.
                // If it wasn't fetched successfully the thread will work in "limited" mode and won't
                // benefit from all the APIs a homeserver can provide to enhance the thread experience
                thread = this.createThread(rootEvent, events, toStartOfTimeline);
                if (thread) {
                    rootEvent.setThread(thread);
                }
                deferred.resolve(thread);
            }
        }

        return thread;
    }

    private async addThreadedEvents(events: MatrixEvent[], threadId: string, toStartOfTimeline = false): Promise<void> {
        let thread = this.getThread(threadId);
        if (this.threadPromises.has(threadId)) {
            thread = await this.threadPromises.get(threadId);
        }

        events = events.filter(e => e.getId() !== threadId); // filter out any root events

        if (thread) {
            for (const event of events) {
                await thread.addEvent(event, toStartOfTimeline);
            }
        } else {
            thread = await this.createThreadFetchRoot(threadId, events, toStartOfTimeline);
        }

        if (thread) {
            this.emit(ThreadEvent.Update, thread);
        }
    }

    /**
     * Adds events to a thread's timeline. Will fire "Thread.update"
     * @experimental
     */
    public async processThreadedEvents(events: MatrixEvent[], toStartOfTimeline: boolean): Promise<unknown> {
        events.forEach(this.applyRedaction);

        const eventsByThread: { [threadId: string]: MatrixEvent[] } = {};
        for (const event of events) {
            const { threadId } = this.eventShouldLiveIn(event);
            if (!eventsByThread[threadId]) {
                eventsByThread[threadId] = [];
            }
            eventsByThread[threadId].push(event);
        }

        return Promise.all(Object.entries(eventsByThread).map(([threadId, events]) => (
            this.addThreadedEvents(events, threadId, toStartOfTimeline)
        )));
    }

    public createThread(
        rootEvent: MatrixEvent | undefined,
        events: MatrixEvent[] = [],
        toStartOfTimeline: boolean,
    ): Thread | undefined {
        if (rootEvent) {
            const tl = this.getTimelineForEvent(rootEvent.getId());
            const relatedEvents = tl?.getTimelineSet().getAllRelationsEventForEvent(rootEvent.getId());
            if (relatedEvents) {
                events = events.concat(relatedEvents);
            }
        }

        const thread = new Thread(rootEvent, {
            initialEvents: events,
            room: this,
            client: this.client,
        });
        // If we managed to create a thread and figure out its `id` then we can use it
        if (thread.id) {
            this.threads.set(thread.id, thread);
            this.reEmitter.reEmit(thread, [
                ThreadEvent.Update,
                ThreadEvent.NewReply,
                RoomEvent.Timeline,
                RoomEvent.TimelineReset,
            ]);

            if (!this.lastThread || this.lastThread.rootEvent?.localTimestamp < rootEvent?.localTimestamp) {
                this.lastThread = thread;
            }

            this.emit(ThreadEvent.New, thread, toStartOfTimeline);

            if (this.threadsReady) {
                this.threadsTimelineSets.forEach(timelineSet => {
                    if (thread.rootEvent) {
                        if (Thread.hasServerSideSupport) {
                            timelineSet.addLiveEvent(thread.rootEvent);
                        } else {
                            timelineSet.addEventToTimeline(
                                thread.rootEvent,
                                timelineSet.getLiveTimeline(),
                                {toStartOfTimeline}
                            );
                        }
                    }
                });
            }

            return thread;
        }
    }

    private applyRedaction = (event: MatrixEvent): void => {
        if (event.isRedaction()) {
            const redactId = event.event.redacts;

            // if we know about this event, redact its contents now.
            const redactedEvent = this.findEventById(redactId);
            if (redactedEvent) {
                redactedEvent.makeRedacted(event);

                // If this is in the current state, replace it with the redacted version
                if (redactedEvent.isState()) {
                    const currentStateEvent = this.currentState.getStateEvents(
                        redactedEvent.getType(),
                        redactedEvent.getStateKey(),
                    );
                    if (currentStateEvent.getId() === redactedEvent.getId()) {
                        this.currentState.setStateEvents([redactedEvent]);
                    }
                }

                this.emit(RoomEvent.Redaction, event, this);

                // TODO: we stash user displaynames (among other things) in
                // RoomMember objects which are then attached to other events
                // (in the sender and target fields). We should get those
                // RoomMember objects to update themselves when the events that
                // they are based on are changed.

                // Remove any visibility change on this event.
                this.visibilityEvents.delete(redactId);

                // If this event is a visibility change event, remove it from the
                // list of visibility changes and update any event affected by it.
                if (redactedEvent.isVisibilityEvent()) {
                    this.redactVisibilityChangeEvent(event);
                }
            }

            // FIXME: apply redactions to notification list

            // NB: We continue to add the redaction event to the timeline so
            // clients can say "so and so redacted an event" if they wish to. Also
            // this may be needed to trigger an update.
        }
    };

<<<<<<< HEAD
    /**
     * Add an event to the end of this room's live timelines. Will fire
     * "Room.timeline".
     *
     * @param {MatrixEvent} event Event to be added
     * @param {IAddLiveEventOptions} options addLiveEvent options
     * @private
     */
    private addLiveEvent(event: MatrixEvent, addLiveEventOptions: IAddLiveEventOptions = {}): void {
=======
    private processLiveEvent(event: MatrixEvent): void {
>>>>>>> 9aab9178
        this.applyRedaction(event);

        // Implement MSC3531: hiding messages.
        if (event.isVisibilityEvent()) {
            // This event changes the visibility of another event, record
            // the visibility change, inform clients if necessary.
            this.applyNewVisibilityEvent(event);
        }
        // If any pending visibility change is waiting for this (older) event,
        this.applyPendingVisibilityEvents(event);

        if (event.getUnsigned().transaction_id) {
            const existingEvent = this.txnToEvent[event.getUnsigned().transaction_id];
            if (existingEvent) {
                // remote echo of an event we sent earlier
                this.handleRemoteEcho(event, existingEvent);
            }
        }
    }

    /**
     * Add an event to the end of this room's live timelines. Will fire
     * "Room.timeline".
     *
     * @param {MatrixEvent} event Event to be added
     * @param {string?} duplicateStrategy 'ignore' or 'replace'
     * @param {boolean} fromCache whether the sync response came from cache
     * @fires module:client~MatrixClient#event:"Room.timeline"
     * @private
     */
    private addLiveEvent(event: MatrixEvent, duplicateStrategy: DuplicateStrategy, fromCache = false): void {
        // add to our timeline sets
        for (let i = 0; i < this.timelineSets.length; i++) {
            this.timelineSets[i].addLiveEvent(event, addLiveEventOptions);
        }

        // synthesize and inject implicit read receipts
        // Done after adding the event because otherwise the app would get a read receipt
        // pointing to an event that wasn't yet in the timeline
        // Don't synthesize RR for m.room.redaction as this causes the RR to go missing.
        if (event.sender && event.getType() !== EventType.RoomRedaction) {
            this.addReceipt(synthesizeReceipt(
                event.sender.userId, event, "m.read",
            ), true);

            // Any live events from a user could be taken as implicit
            // presence information: evidence that they are currently active.
            // ...except in a world where we use 'user.currentlyActive' to reduce
            // presence spam, this isn't very useful - we'll get a transition when
            // they are no longer currently active anyway. So don't bother to
            // reset the lastActiveAgo and lastPresenceTs from the RoomState's user.
        }
    }

    /**
     * Add a pending outgoing event to this room.
     *
     * <p>The event is added to either the pendingEventList, or the live timeline,
     * depending on the setting of opts.pendingEventOrdering.
     *
     * <p>This is an internal method, intended for use by MatrixClient.
     *
     * @param {module:models/event.MatrixEvent} event The event to add.
     *
     * @param {string} txnId Transaction id for this outgoing event
     *
     * @fires module:client~MatrixClient#event:"Room.localEchoUpdated"
     *
     * @throws if the event doesn't have status SENDING, or we aren't given a
     * unique transaction id.
     */
    public addPendingEvent(event: MatrixEvent, txnId: string): void {
        if (event.status !== EventStatus.SENDING && event.status !== EventStatus.NOT_SENT) {
            throw new Error("addPendingEvent called on an event with status " +
                event.status);
        }

        if (this.txnToEvent[txnId]) {
            throw new Error("addPendingEvent called on an event with known txnId " +
                txnId);
        }

        // call setEventMetadata to set up event.sender etc
        // as event is shared over all timelineSets, we set up its metadata based
        // on the unfiltered timelineSet.
        EventTimeline.setEventMetadata(event, this.getLiveTimeline().getState(EventTimeline.FORWARDS), false);

        this.txnToEvent[txnId] = event;
        if (this.opts.pendingEventOrdering === PendingEventOrdering.Detached) {
            if (this.pendingEventList.some((e) => e.status === EventStatus.NOT_SENT)) {
                logger.warn("Setting event as NOT_SENT due to messages in the same state");
                event.setStatus(EventStatus.NOT_SENT);
            }
            this.pendingEventList.push(event);
            this.savePendingEvents();
            if (event.isRelation()) {
                // For pending events, add them to the relations collection immediately.
                // (The alternate case below already covers this as part of adding to
                // the timeline set.)
                this.aggregateNonLiveRelation(event);
            }

            if (event.isRedaction()) {
                const redactId = event.event.redacts;
                let redactedEvent = this.pendingEventList?.find(e => e.getId() === redactId);
                if (!redactedEvent) {
                    redactedEvent = this.findEventById(redactId);
                }
                if (redactedEvent) {
                    redactedEvent.markLocallyRedacted(event);
                    this.emit(RoomEvent.Redaction, event, this);
                }
            }
        } else {
            for (let i = 0; i < this.timelineSets.length; i++) {
                const timelineSet = this.timelineSets[i];
                if (timelineSet.getFilter()) {
                    if (timelineSet.getFilter().filterRoomTimeline([event]).length) {
                        timelineSet.addEventToTimeline(event,
                            timelineSet.getLiveTimeline(), {
                                toStartOfTimeline: false
                            });
                    }
                } else {
                    timelineSet.addEventToTimeline(event,
                        timelineSet.getLiveTimeline(), {
                            toStartOfTimeline: false
                        });
                }
            }
        }

        this.emit(RoomEvent.LocalEchoUpdated, event, this, null, null);
    }

    /**
     * Persists all pending events to local storage
     *
     * If the current room is encrypted only encrypted events will be persisted
     * all messages that are not yet encrypted will be discarded
     *
     * This is because the flow of EVENT_STATUS transition is
     * queued => sending => encrypting => sending => sent
     *
     * Steps 3 and 4 are skipped for unencrypted room.
     * It is better to discard an unencrypted message rather than persisting
     * it locally for everyone to read
     */
    private savePendingEvents(): void {
        if (this.pendingEventList) {
            const pendingEvents = this.pendingEventList.map(event => {
                return {
                    ...event.event,
                    txn_id: event.getTxnId(),
                };
            }).filter(event => {
                // Filter out the unencrypted messages if the room is encrypted
                const isEventEncrypted = event.type === EventType.RoomMessageEncrypted;
                const isRoomEncrypted = this.client.isRoomEncrypted(this.roomId);
                return isEventEncrypted || !isRoomEncrypted;
            });

            const { store } = this.client.sessionStore;
            if (this.pendingEventList.length > 0) {
                store.setItem(
                    pendingEventsKey(this.roomId),
                    JSON.stringify(pendingEvents),
                );
            } else {
                store.removeItem(pendingEventsKey(this.roomId));
            }
        }
    }

    /**
     * Used to aggregate the local echo for a relation, and also
     * for re-applying a relation after it's redaction has been cancelled,
     * as the local echo for the redaction of the relation would have
     * un-aggregated the relation. Note that this is different from regular messages,
     * which are just kept detached for their local echo.
     *
     * Also note that live events are aggregated in the live EventTimelineSet.
     * @param {module:models/event.MatrixEvent} event the relation event that needs to be aggregated.
     */
    private aggregateNonLiveRelation(event: MatrixEvent): void {
        const { shouldLiveInRoom, threadId } = this.eventShouldLiveIn(event);
        const thread = this.getThread(threadId);
        thread?.timelineSet.aggregateRelations(event);

        if (shouldLiveInRoom) {
            // TODO: We should consider whether this means it would be a better
            // design to lift the relations handling up to the room instead.
            for (let i = 0; i < this.timelineSets.length; i++) {
                const timelineSet = this.timelineSets[i];
                if (timelineSet.getFilter()) {
                    if (timelineSet.getFilter().filterRoomTimeline([event]).length) {
                        timelineSet.aggregateRelations(event);
                    }
                } else {
                    timelineSet.aggregateRelations(event);
                }
            }
        }
    }

    public getEventForTxnId(txnId: string): MatrixEvent {
        return this.txnToEvent[txnId];
    }

    /**
     * Deal with the echo of a message we sent.
     *
     * <p>We move the event to the live timeline if it isn't there already, and
     * update it.
     *
     * @param {module:models/event.MatrixEvent} remoteEvent   The event received from
     *    /sync
     * @param {module:models/event.MatrixEvent} localEvent    The local echo, which
     *    should be either in the pendingEventList or the timeline.
     *
     * @fires module:client~MatrixClient#event:"Room.localEchoUpdated"
     * @private
     */
    public handleRemoteEcho(remoteEvent: MatrixEvent, localEvent: MatrixEvent): void {
        const oldEventId = localEvent.getId();
        const newEventId = remoteEvent.getId();
        const oldStatus = localEvent.status;

        logger.debug(`Got remote echo for event ${oldEventId} -> ${newEventId} old status ${oldStatus}`);

        // no longer pending
        delete this.txnToEvent[remoteEvent.getUnsigned().transaction_id];

        // if it's in the pending list, remove it
        if (this.pendingEventList) {
            this.removePendingEvent(oldEventId);
        }

        // replace the event source (this will preserve the plaintext payload if
        // any, which is good, because we don't want to try decoding it again).
        localEvent.handleRemoteEcho(remoteEvent.event);

        const { shouldLiveInRoom, threadId } = this.eventShouldLiveIn(remoteEvent);
        const thread = this.getThread(threadId);
        thread?.timelineSet.handleRemoteEcho(localEvent, oldEventId, newEventId);

        if (shouldLiveInRoom) {
            for (let i = 0; i < this.timelineSets.length; i++) {
                const timelineSet = this.timelineSets[i];

                // if it's already in the timeline, update the timeline map. If it's not, add it.
                timelineSet.handleRemoteEcho(localEvent, oldEventId, newEventId);
            }
        }

        this.emit(RoomEvent.LocalEchoUpdated, localEvent, this, oldEventId, oldStatus);
    }

    /**
     * Update the status / event id on a pending event, to reflect its transmission
     * progress.
     *
     * <p>This is an internal method.
     *
     * @param {MatrixEvent} event      local echo event
     * @param {EventStatus} newStatus  status to assign
     * @param {string} newEventId      new event id to assign. Ignored unless
     *    newStatus == EventStatus.SENT.
     * @fires module:client~MatrixClient#event:"Room.localEchoUpdated"
     */
    public updatePendingEvent(event: MatrixEvent, newStatus: EventStatus, newEventId?: string): void {
        logger.log(
            `setting pendingEvent status to ${newStatus} in ${event.getRoomId()} ` +
            `event ID ${event.getId()} -> ${newEventId}`,
        );

        // if the message was sent, we expect an event id
        if (newStatus == EventStatus.SENT && !newEventId) {
            throw new Error("updatePendingEvent called with status=SENT, " +
                "but no new event id");
        }

        // SENT races against /sync, so we have to special-case it.
        if (newStatus == EventStatus.SENT) {
            const timeline = this.getTimelineForEvent(newEventId);
            if (timeline) {
                // we've already received the event via the event stream.
                // nothing more to do here.
                return;
            }
        }

        const oldStatus = event.status;
        const oldEventId = event.getId();

        if (!oldStatus) {
            throw new Error("updatePendingEventStatus called on an event which is " +
                "not a local echo.");
        }

        const allowed = ALLOWED_TRANSITIONS[oldStatus];
        if (!allowed || allowed.indexOf(newStatus) < 0) {
            throw new Error("Invalid EventStatus transition " + oldStatus + "->" +
                newStatus);
        }

        event.setStatus(newStatus);

        if (newStatus == EventStatus.SENT) {
            // update the event id
            event.replaceLocalEventId(newEventId);

            const { shouldLiveInRoom, threadId } = this.eventShouldLiveIn(event);
            const thread = this.getThread(threadId);
            thread?.timelineSet.replaceEventId(oldEventId, newEventId);

            if (shouldLiveInRoom) {
                // if the event was already in the timeline (which will be the case if
                // opts.pendingEventOrdering==chronological), we need to update the
                // timeline map.
                for (let i = 0; i < this.timelineSets.length; i++) {
                    this.timelineSets[i].replaceEventId(oldEventId, newEventId);
                }
            }
        } else if (newStatus == EventStatus.CANCELLED) {
            // remove it from the pending event list, or the timeline.
            if (this.pendingEventList) {
                const removedEvent = this.getPendingEvent(oldEventId);
                this.removePendingEvent(oldEventId);
                if (removedEvent.isRedaction()) {
                    this.revertRedactionLocalEcho(removedEvent);
                }
            }
            this.removeEvent(oldEventId);
        }
        this.savePendingEvents();

        this.emit(RoomEvent.LocalEchoUpdated, event, this, oldEventId, oldStatus);
    }

    private revertRedactionLocalEcho(redactionEvent: MatrixEvent): void {
        const redactId = redactionEvent.event.redacts;
        if (!redactId) {
            return;
        }
        const redactedEvent = this.getUnfilteredTimelineSet()
            .findEventById(redactId);
        if (redactedEvent) {
            redactedEvent.unmarkLocallyRedacted();
            // re-render after undoing redaction
            this.emit(RoomEvent.RedactionCancelled, redactionEvent, this);
            // reapply relation now redaction failed
            if (redactedEvent.isRelation()) {
                this.aggregateNonLiveRelation(redactedEvent);
            }
        }
    }

    /**
     * Add some events to this room. This can include state events, message
     * events and typing notifications. These events are treated as "live" so
     * they will go to the end of the timeline.
     *
     * @param {MatrixEvent[]} events A list of events to add.
     * @param {IAddLiveEventOptions} options addLiveEvent options
     *
     * @throws If <code>duplicateStrategy</code> is not falsey, 'replace' or 'ignore'.
     */
    public addLiveEvents(events: MatrixEvent[], addLiveEventOptions: IAddLiveEventOptions = {}): void {
        const { duplicateStrategy } = addLiveEventOptions;
        if (duplicateStrategy && ["replace", "ignore"].indexOf(duplicateStrategy) === -1) {
            throw new Error("duplicateStrategy MUST be either 'replace' or 'ignore'");
        }

        // sanity check that the live timeline is still live
        for (let i = 0; i < this.timelineSets.length; i++) {
            const liveTimeline = this.timelineSets[i].getLiveTimeline();
            if (liveTimeline.getPaginationToken(EventTimeline.FORWARDS)) {
                throw new Error(
                    "live timeline " + i + " is no longer live - it has a pagination token " +
                    "(" + liveTimeline.getPaginationToken(EventTimeline.FORWARDS) + ")",
                );
            }
            if (liveTimeline.getNeighbouringTimeline(EventTimeline.FORWARDS)) {
                throw new Error(`live timeline ${i} is no longer live - it has a neighbouring timeline`);
            }
        }

        const threadRoots = this.findThreadRoots(events);
        const threadInfos = events.map(e => this.eventShouldLiveIn(e, events, threadRoots));
        const eventsByThread: { [threadId: string]: MatrixEvent[] } = {};

        for (let i = 0; i < events.length; i++) {
            // TODO: We should have a filter to say "only add state event types X Y Z to the timeline".
<<<<<<< HEAD
            this.addLiveEvent(events[i], addLiveEventOptions);
=======
            this.processLiveEvent(events[i]);

            const {
                shouldLiveInRoom,
                shouldLiveInThread,
                threadId,
            } = threadInfos[i];

            if (shouldLiveInThread) {
                if (!eventsByThread[threadId]) {
                    eventsByThread[threadId] = [];
                }
                eventsByThread[threadId].push(events[i]);
            }

            if (shouldLiveInRoom) {
                this.addLiveEvent(events[i], duplicateStrategy, fromCache);
            }
        }

        Object.entries(eventsByThread).forEach(([threadId, threadEvents]) => {
            this.addThreadedEvents(threadEvents, threadId, false);
        });
    }

    public partitionThreadedEvents(events: MatrixEvent[]): [
        timelineEvents: MatrixEvent[],
        threadedEvents: MatrixEvent[],
    ] {
        // Indices to the events array, for readability
        const ROOM = 0;
        const THREAD = 1;
        if (this.client.supportsExperimentalThreads()) {
            const threadRoots = this.findThreadRoots(events);
            return events.reduce((memo, event: MatrixEvent) => {
                const {
                    shouldLiveInRoom,
                    shouldLiveInThread,
                    threadId,
                } = this.eventShouldLiveIn(event, events, threadRoots);

                if (shouldLiveInRoom) {
                    memo[ROOM].push(event);
                }

                if (shouldLiveInThread) {
                    event.setThreadId(threadId);
                    memo[THREAD].push(event);
                }

                return memo;
            }, [[], []]);
        } else {
            // When `experimentalThreadSupport` is disabled treat all events as timelineEvents
            return [
                events,
                [],
            ];
        }
    }

    /**
     * Given some events, find the IDs of all the thread roots that are referred to by them.
     */
    private findThreadRoots(events: MatrixEvent[]): Set<string> {
        const threadRoots = new Set<string>();
        for (const event of events) {
            if (event.isThreadRelation) {
                threadRoots.add(event.relationEventId);
            }
>>>>>>> 9aab9178
        }
        return threadRoots;
    }

    /**
     * Adds/handles ephemeral events such as typing notifications and read receipts.
     * @param {MatrixEvent[]} events A list of events to process
     */
    public addEphemeralEvents(events: MatrixEvent[]): void {
        for (const event of events) {
            if (event.getType() === 'm.typing') {
                this.currentState.setTypingEvent(event);
            } else if (event.getType() === 'm.receipt') {
                this.addReceipt(event);
            } // else ignore - life is too short for us to care about these events
        }
    }

    /**
     * Removes events from this room.
     * @param {String[]} eventIds A list of eventIds to remove.
     */
    public removeEvents(eventIds: string[]): void {
        for (let i = 0; i < eventIds.length; ++i) {
            this.removeEvent(eventIds[i]);
        }
    }

    /**
     * Removes a single event from this room.
     *
     * @param {String} eventId  The id of the event to remove
     *
     * @return {boolean} true if the event was removed from any of the room's timeline sets
     */
    public removeEvent(eventId: string): boolean {
        let removedAny = false;
        for (let i = 0; i < this.timelineSets.length; i++) {
            const removed = this.timelineSets[i].removeEvent(eventId);
            if (removed) {
                if (removed.isRedaction()) {
                    this.revertRedactionLocalEcho(removed);
                }
                removedAny = true;
            }
        }
        return removedAny;
    }

    /**
     * Recalculate various aspects of the room, including the room name and
     * room summary. Call this any time the room's current state is modified.
     * May fire "Room.name" if the room name is updated.
     * @fires module:client~MatrixClient#event:"Room.name"
     */
    public recalculate(): void {
        // set fake stripped state events if this is an invite room so logic remains
        // consistent elsewhere.
        const membershipEvent = this.currentState.getStateEvents(EventType.RoomMember, this.myUserId);
        if (membershipEvent) {
            const membership = membershipEvent.getContent().membership;
            this.updateMyMembership(membership);

            if (membership === "invite") {
                const strippedStateEvents = membershipEvent.getUnsigned().invite_room_state || [];
                strippedStateEvents.forEach((strippedEvent) => {
                    const existingEvent = this.currentState.getStateEvents(strippedEvent.type, strippedEvent.state_key);
                    if (!existingEvent) {
                        // set the fake stripped event instead
                        this.currentState.setStateEvents([new MatrixEvent({
                            type: strippedEvent.type,
                            state_key: strippedEvent.state_key,
                            content: strippedEvent.content,
                            event_id: "$fake" + Date.now(),
                            room_id: this.roomId,
                            user_id: this.myUserId, // technically a lie
                        })]);
                    }
                });
            }
        }

        const oldName = this.name;
        this.name = this.calculateRoomName(this.myUserId);
        this.normalizedName = normalize(this.name);
        this.summary = new RoomSummary(this.roomId, {
            title: this.name,
        });

        if (oldName !== this.name) {
            this.emit(RoomEvent.Name, this);
        }
    }

    /**
     * Get a list of user IDs who have <b>read up to</b> the given event.
     * @param {MatrixEvent} event the event to get read receipts for.
     * @return {String[]} A list of user IDs.
     */
    public getUsersReadUpTo(event: MatrixEvent): string[] {
        return this.getReceiptsForEvent(event).filter(function(receipt) {
            return receipt.type === "m.read";
        }).map(function(receipt) {
            return receipt.userId;
        });
    }

    public getReadReceiptForUserId(userId: string, ignoreSynthesized = false): IWrappedReceipt | null {
        const [realReceipt, syntheticReceipt] = this.receipts["m.read"]?.[userId] ?? [];
        if (ignoreSynthesized) {
            return realReceipt;
        }

        return syntheticReceipt ?? realReceipt;
    }

    /**
     * Get the ID of the event that a given user has read up to, or null if we
     * have received no read receipts from them.
     * @param {String} userId The user ID to get read receipt event ID for
     * @param {Boolean} ignoreSynthesized If true, return only receipts that have been
     *                                    sent by the server, not implicit ones generated
     *                                    by the JS SDK.
     * @return {String} ID of the latest event that the given user has read, or null.
     */
    public getEventReadUpTo(userId: string, ignoreSynthesized = false): string | null {
        const readReceipt = this.getReadReceiptForUserId(userId, ignoreSynthesized);
        return readReceipt?.eventId ?? null;
    }

    /**
     * Determines if the given user has read a particular event ID with the known
     * history of the room. This is not a definitive check as it relies only on
     * what is available to the room at the time of execution.
     * @param {String} userId The user ID to check the read state of.
     * @param {String} eventId The event ID to check if the user read.
     * @returns {Boolean} True if the user has read the event, false otherwise.
     */
    public hasUserReadEvent(userId: string, eventId: string): boolean {
        const readUpToId = this.getEventReadUpTo(userId, false);
        if (readUpToId === eventId) return true;

        if (this.timeline.length
            && this.timeline[this.timeline.length - 1].getSender()
            && this.timeline[this.timeline.length - 1].getSender() === userId) {
            // It doesn't matter where the event is in the timeline, the user has read
            // it because they've sent the latest event.
            return true;
        }

        for (let i = this.timeline.length - 1; i >= 0; --i) {
            const ev = this.timeline[i];

            // If we encounter the target event first, the user hasn't read it
            // however if we encounter the readUpToId first then the user has read
            // it. These rules apply because we're iterating bottom-up.
            if (ev.getId() === eventId) return false;
            if (ev.getId() === readUpToId) return true;
        }

        // We don't know if the user has read it, so assume not.
        return false;
    }

    /**
     * Get a list of receipts for the given event.
     * @param {MatrixEvent} event the event to get receipts for
     * @return {Object[]} A list of receipts with a userId, type and data keys or
     * an empty list.
     */
    public getReceiptsForEvent(event: MatrixEvent): ICachedReceipt[] {
        return this.receiptCacheByEventId[event.getId()] || [];
    }

    /**
     * Add a receipt event to the room.
     * @param {MatrixEvent} event The m.receipt event.
     * @param {Boolean} synthetic True if this event is implicit.
     */
    public addReceipt(event: MatrixEvent, synthetic = false): void {
        this.addReceiptsToStructure(event, synthetic);
        // send events after we've regenerated the structure & cache, otherwise things that
        // listened for the event would read stale data.
        this.emit(RoomEvent.Receipt, event, this);
    }

    /**
     * Add a receipt event to the room.
     * @param {MatrixEvent} event The m.receipt event.
     * @param {Boolean} synthetic True if this event is implicit.
     */
    private addReceiptsToStructure(event: MatrixEvent, synthetic: boolean): void {
        const content = event.getContent<IReceiptContent>();
        Object.keys(content).forEach((eventId) => {
            Object.keys(content[eventId]).forEach((receiptType) => {
                Object.keys(content[eventId][receiptType]).forEach((userId) => {
                    const receipt = content[eventId][receiptType][userId];

                    if (!this.receipts[receiptType]) {
                        this.receipts[receiptType] = {};
                    }
                    if (!this.receipts[receiptType][userId]) {
                        this.receipts[receiptType][userId] = [null, null];
                    }

                    const pair = this.receipts[receiptType][userId];

                    let existingReceipt = pair[ReceiptPairRealIndex];
                    if (synthetic) {
                        existingReceipt = pair[ReceiptPairSyntheticIndex] ?? pair[ReceiptPairRealIndex];
                    }

                    if (existingReceipt) {
                        // we only want to add this receipt if we think it is later than the one we already have.
                        // This is managed server-side, but because we synthesize RRs locally we have to do it here too.
                        const ordering = this.getUnfilteredTimelineSet().compareEventOrdering(
                            existingReceipt.eventId,
                            eventId,
                        );
                        if (ordering !== null && ordering >= 0) {
                            return;
                        }
                    }

                    const wrappedReceipt: IWrappedReceipt = {
                        eventId,
                        data: receipt,
                    };

                    const realReceipt = synthetic ? pair[ReceiptPairRealIndex] : wrappedReceipt;
                    const syntheticReceipt = synthetic ? wrappedReceipt : pair[ReceiptPairSyntheticIndex];

                    let ordering: number | null = null;
                    if (realReceipt && syntheticReceipt) {
                        ordering = this.getUnfilteredTimelineSet().compareEventOrdering(
                            realReceipt.eventId,
                            syntheticReceipt.eventId,
                        );
                    }

                    const preferSynthetic = ordering === null || ordering < 0;

                    // we don't bother caching just real receipts by event ID as there's nothing that would read it.
                    // Take the current cached receipt before we overwrite the pair elements.
                    const cachedReceipt = pair[ReceiptPairSyntheticIndex] ?? pair[ReceiptPairRealIndex];

                    if (synthetic && preferSynthetic) {
                        pair[ReceiptPairSyntheticIndex] = wrappedReceipt;
                    } else if (!synthetic) {
                        pair[ReceiptPairRealIndex] = wrappedReceipt;

                        if (!preferSynthetic) {
                            pair[ReceiptPairSyntheticIndex] = null;
                        }
                    }

                    const newCachedReceipt = pair[ReceiptPairSyntheticIndex] ?? pair[ReceiptPairRealIndex];
                    if (cachedReceipt === newCachedReceipt) return;

                    // clean up any previous cache entry
                    if (cachedReceipt && this.receiptCacheByEventId[cachedReceipt.eventId]) {
                        const previousEventId = cachedReceipt.eventId;
                        // Remove the receipt we're about to clobber out of existence from the cache
                        this.receiptCacheByEventId[previousEventId] = (
                            this.receiptCacheByEventId[previousEventId].filter(r => {
                                return r.type !== receiptType || r.userId !== userId;
                            })
                        );

                        if (this.receiptCacheByEventId[previousEventId].length < 1) {
                            delete this.receiptCacheByEventId[previousEventId]; // clean up the cache keys
                        }
                    }

                    // cache the new one
                    if (!this.receiptCacheByEventId[eventId]) {
                        this.receiptCacheByEventId[eventId] = [];
                    }
                    this.receiptCacheByEventId[eventId].push({
                        userId: userId,
                        type: receiptType,
                        data: receipt,
                    });
                });
            });
        });
    }

    /**
     * Add a temporary local-echo receipt to the room to reflect in the
     * client the fact that we've sent one.
     * @param {string} userId The user ID if the receipt sender
     * @param {MatrixEvent} e The event that is to be acknowledged
     * @param {string} receiptType The type of receipt
     */
    public addLocalEchoReceipt(userId: string, e: MatrixEvent, receiptType: string): void {
        this.addReceipt(synthesizeReceipt(userId, e, receiptType), true);
    }

    /**
     * Update the room-tag event for the room.  The previous one is overwritten.
     * @param {MatrixEvent} event the m.tag event
     */
    public addTags(event: MatrixEvent): void {
        // event content looks like:
        // content: {
        //    tags: {
        //       $tagName: { $metadata: $value },
        //       $tagName: { $metadata: $value },
        //    }
        // }

        // XXX: do we need to deep copy here?
        this.tags = event.getContent().tags || {};

        // XXX: we could do a deep-comparison to see if the tags have really
        // changed - but do we want to bother?
        this.emit(RoomEvent.Tags, event, this);
    }

    /**
     * Update the account_data events for this room, overwriting events of the same type.
     * @param {Array<MatrixEvent>} events an array of account_data events to add
     */
    public addAccountData(events: MatrixEvent[]): void {
        for (let i = 0; i < events.length; i++) {
            const event = events[i];
            if (event.getType() === "m.tag") {
                this.addTags(event);
            }
            const lastEvent = this.accountData[event.getType()];
            this.accountData[event.getType()] = event;
            this.emit(RoomEvent.AccountData, event, this, lastEvent);
        }
    }

    /**
     * Access account_data event of given event type for this room
     * @param {string} type the type of account_data event to be accessed
     * @return {?MatrixEvent} the account_data event in question
     */
    public getAccountData(type: EventType | string): MatrixEvent | undefined {
        return this.accountData[type];
    }

    /**
     * Returns whether the syncing user has permission to send a message in the room
     * @return {boolean} true if the user should be permitted to send
     *                   message events into the room.
     */
    public maySendMessage(): boolean {
        return this.getMyMembership() === 'join' && (this.client.isRoomEncrypted(this.roomId)
            ? this.currentState.maySendEvent(EventType.RoomMessageEncrypted, this.myUserId)
            : this.currentState.maySendEvent(EventType.RoomMessage, this.myUserId));
    }

    /**
     * Returns whether the given user has permissions to issue an invite for this room.
     * @param {string} userId the ID of the Matrix user to check permissions for
     * @returns {boolean} true if the user should be permitted to issue invites for this room.
     */
    public canInvite(userId: string): boolean {
        let canInvite = this.getMyMembership() === "join";
        const powerLevelsEvent = this.currentState.getStateEvents(EventType.RoomPowerLevels, "");
        const powerLevels = powerLevelsEvent && powerLevelsEvent.getContent();
        const me = this.getMember(userId);
        if (powerLevels && me && powerLevels.invite > me.powerLevel) {
            canInvite = false;
        }
        return canInvite;
    }

    /**
     * Returns the join rule based on the m.room.join_rule state event, defaulting to `invite`.
     * @returns {string} the join_rule applied to this room
     */
    public getJoinRule(): JoinRule {
        return this.currentState.getJoinRule();
    }

    /**
     * Returns the history visibility based on the m.room.history_visibility state event, defaulting to `shared`.
     * @returns {HistoryVisibility} the history_visibility applied to this room
     */
    public getHistoryVisibility(): HistoryVisibility {
        return this.currentState.getHistoryVisibility();
    }

    /**
     * Returns the history visibility based on the m.room.history_visibility state event, defaulting to `shared`.
     * @returns {HistoryVisibility} the history_visibility applied to this room
     */
    public getGuestAccess(): GuestAccess {
        return this.currentState.getGuestAccess();
    }

    /**
     * Returns the type of the room from the `m.room.create` event content or undefined if none is set
     * @returns {?string} the type of the room.
     */
    public getType(): RoomType | string | undefined {
        const createEvent = this.currentState.getStateEvents(EventType.RoomCreate, "");
        if (!createEvent) {
            if (!this.getTypeWarning) {
                logger.warn("[getType] Room " + this.roomId + " does not have an m.room.create event");
                this.getTypeWarning = true;
            }
            return undefined;
        }
        return createEvent.getContent()[RoomCreateTypeField];
    }

    /**
     * Returns whether the room is a space-room as defined by MSC1772.
     * @returns {boolean} true if the room's type is RoomType.Space
     */
    public isSpaceRoom(): boolean {
        return this.getType() === RoomType.Space;
    }

    /**
     * Returns whether the room is a call-room as defined by MSC3417.
     * @returns {boolean} true if the room's type is RoomType.UnstableCall
     */
    public isCallRoom(): boolean {
        return this.getType() === RoomType.UnstableCall;
    }

    /**
     * Returns whether the room is a video room.
     * @returns {boolean} true if the room's type is RoomType.ElementVideo
     */
    public isElementVideoRoom(): boolean {
        return this.getType() === RoomType.ElementVideo;
    }

    /**
     * This is an internal method. Calculates the name of the room from the current
     * room state.
     * @param {string} userId The client's user ID. Used to filter room members
     * correctly.
     * @param {boolean} ignoreRoomNameEvent Return the implicit room name that we'd see if there
     * was no m.room.name event.
     * @return {string} The calculated room name.
     */
    private calculateRoomName(userId: string, ignoreRoomNameEvent = false): string {
        if (!ignoreRoomNameEvent) {
            // check for an alias, if any. for now, assume first alias is the
            // official one.
            const mRoomName = this.currentState.getStateEvents(EventType.RoomName, "");
            if (mRoomName && mRoomName.getContent() && mRoomName.getContent().name) {
                return mRoomName.getContent().name;
            }
        }

        const alias = this.getCanonicalAlias();
        if (alias) {
            return alias;
        }

        const joinedMemberCount = this.currentState.getJoinedMemberCount();
        const invitedMemberCount = this.currentState.getInvitedMemberCount();
        // -1 because these numbers include the syncing user
        let inviteJoinCount = joinedMemberCount + invitedMemberCount - 1;

        // get service members (e.g. helper bots) for exclusion
        let excludedUserIds: string[] = [];
        const mFunctionalMembers = this.currentState.getStateEvents(UNSTABLE_ELEMENT_FUNCTIONAL_USERS.name, "");
        if (Array.isArray(mFunctionalMembers?.getContent().service_members)) {
            excludedUserIds = mFunctionalMembers.getContent().service_members;
        }

        // get members that are NOT ourselves and are actually in the room.
        let otherNames: string[] = null;
        if (this.summaryHeroes) {
            // if we have a summary, the member state events
            // should be in the room state
            otherNames = [];
            this.summaryHeroes.forEach((userId) => {
                // filter service members
                if (excludedUserIds.includes(userId)) {
                    inviteJoinCount--;
                    return;
                }
                const member = this.getMember(userId);
                otherNames.push(member ? member.name : userId);
            });
        } else {
            let otherMembers = this.currentState.getMembers().filter((m) => {
                return m.userId !== userId &&
                    (m.membership === "invite" || m.membership === "join");
            });
            otherMembers = otherMembers.filter(({ userId }) => {
                // filter service members
                if (excludedUserIds.includes(userId)) {
                    inviteJoinCount--;
                    return false;
                }
                return true;
            });
            // make sure members have stable order
            otherMembers.sort((a, b) => utils.compare(a.userId, b.userId));
            // only 5 first members, immitate summaryHeroes
            otherMembers = otherMembers.slice(0, 5);
            otherNames = otherMembers.map((m) => m.name);
        }

        if (inviteJoinCount) {
            return memberNamesToRoomName(otherNames, inviteJoinCount);
        }

        const myMembership = this.getMyMembership();
        // if I have created a room and invited people through
        // 3rd party invites
        if (myMembership == 'join') {
            const thirdPartyInvites =
                this.currentState.getStateEvents(EventType.RoomThirdPartyInvite);

            if (thirdPartyInvites && thirdPartyInvites.length) {
                const thirdPartyNames = thirdPartyInvites.map((i) => {
                    return i.getContent().display_name;
                });

                return `Inviting ${memberNamesToRoomName(thirdPartyNames)}`;
            }
        }
        // let's try to figure out who was here before
        let leftNames = otherNames;
        // if we didn't have heroes, try finding them in the room state
        if (!leftNames.length) {
            leftNames = this.currentState.getMembers().filter((m) => {
                return m.userId !== userId &&
                    m.membership !== "invite" &&
                    m.membership !== "join";
            }).map((m) => m.name);
        }
        if (leftNames.length) {
            return `Empty room (was ${memberNamesToRoomName(leftNames)})`;
        } else {
            return "Empty room";
        }
    }

    /**
     * When we receive a new visibility change event:
     *
     * - store this visibility change alongside the timeline, in case we
     *   later need to apply it to an event that we haven't received yet;
     * - if we have already received the event whose visibility has changed,
     *   patch it to reflect the visibility change and inform listeners.
     */
    private applyNewVisibilityEvent(event: MatrixEvent): void {
        const visibilityChange = event.asVisibilityChange();
        if (!visibilityChange) {
            // The event is ill-formed.
            return;
        }

        // Ignore visibility change events that are not emitted by moderators.
        const userId = event.getSender();
        if (!userId) {
            return;
        }
        const isPowerSufficient =
            (
                EVENT_VISIBILITY_CHANGE_TYPE.name
                && this.currentState.maySendStateEvent(EVENT_VISIBILITY_CHANGE_TYPE.name, userId)
            )
            || (
                EVENT_VISIBILITY_CHANGE_TYPE.altName
                && this.currentState.maySendStateEvent(EVENT_VISIBILITY_CHANGE_TYPE.altName, userId)
            );
        if (!isPowerSufficient) {
            // Powerlevel is insufficient.
            return;
        }

        // Record this change in visibility.
        // If the event is not in our timeline and we only receive it later,
        // we may need to apply the visibility change at a later date.

        const visibilityEventsOnOriginalEvent = this.visibilityEvents.get(visibilityChange.eventId);
        if (visibilityEventsOnOriginalEvent) {
            // It would be tempting to simply erase the latest visibility change
            // but we need to record all of the changes in case the latest change
            // is ever redacted.
            //
            // In practice, linear scans through `visibilityEvents` should be fast.
            // However, to protect against a potential DoS attack, we limit the
            // number of iterations in this loop.
            let index = visibilityEventsOnOriginalEvent.length - 1;
            const min = Math.max(0,
                visibilityEventsOnOriginalEvent.length - MAX_NUMBER_OF_VISIBILITY_EVENTS_TO_SCAN_THROUGH);
            for (; index >= min; --index) {
                const target = visibilityEventsOnOriginalEvent[index];
                if (target.getTs() < event.getTs()) {
                    break;
                }
            }
            if (index === -1) {
                visibilityEventsOnOriginalEvent.unshift(event);
            } else {
                visibilityEventsOnOriginalEvent.splice(index + 1, 0, event);
            }
        } else {
            this.visibilityEvents.set(visibilityChange.eventId, [event]);
        }

        // Finally, let's check if the event is already in our timeline.
        // If so, we need to patch it and inform listeners.

        const originalEvent = this.findEventById(visibilityChange.eventId);
        if (!originalEvent) {
            return;
        }
        originalEvent.applyVisibilityEvent(visibilityChange);
    }

    private redactVisibilityChangeEvent(event: MatrixEvent) {
        // Sanity checks.
        if (!event.isVisibilityEvent) {
            throw new Error("expected a visibility change event");
        }
        const relation = event.getRelation();
        const originalEventId = relation.event_id;
        const visibilityEventsOnOriginalEvent = this.visibilityEvents.get(originalEventId);
        if (!visibilityEventsOnOriginalEvent) {
            // No visibility changes on the original event.
            // In particular, this change event was not recorded,
            // most likely because it was ill-formed.
            return;
        }
        const index = visibilityEventsOnOriginalEvent.findIndex(change => change.getId() === event.getId());
        if (index === -1) {
            // This change event was not recorded, most likely because
            // it was ill-formed.
            return;
        }
        // Remove visibility change.
        visibilityEventsOnOriginalEvent.splice(index, 1);

        // If we removed the latest visibility change event, propagate changes.
        if (index === visibilityEventsOnOriginalEvent.length) {
            const originalEvent = this.findEventById(originalEventId);
            if (!originalEvent) {
                return;
            }
            if (index === 0) {
                // We have just removed the only visibility change event.
                this.visibilityEvents.delete(originalEventId);
                originalEvent.applyVisibilityEvent();
            } else {
                const newEvent = visibilityEventsOnOriginalEvent[visibilityEventsOnOriginalEvent.length - 1];
                const newVisibility = newEvent.asVisibilityChange();
                if (!newVisibility) {
                    // Event is ill-formed.
                    // This breaks our invariant.
                    throw new Error("at this stage, visibility changes should be well-formed");
                }
                originalEvent.applyVisibilityEvent(newVisibility);
            }
        }
    }

    /**
     * When we receive an event whose visibility has been altered by
     * a (more recent) visibility change event, patch the event in
     * place so that clients now not to display it.
     *
     * @param event Any matrix event. If this event has at least one a
     * pending visibility change event, apply the latest visibility
     * change event.
     */
    private applyPendingVisibilityEvents(event: MatrixEvent): void {
        const visibilityEvents = this.visibilityEvents.get(event.getId());
        if (!visibilityEvents || visibilityEvents.length == 0) {
            // No pending visibility change in store.
            return;
        }
        const visibilityEvent = visibilityEvents[visibilityEvents.length - 1];
        const visibilityChange = visibilityEvent.asVisibilityChange();
        if (!visibilityChange) {
            return;
        }
        if (visibilityChange.visible) {
            // Events are visible by default, no need to apply a visibility change.
            // Note that we need to keep the visibility changes in `visibilityEvents`,
            // in case we later fetch an older visibility change event that is superseded
            // by `visibilityChange`.
        }
        if (visibilityEvent.getTs() < event.getTs()) {
            // Something is wrong, the visibility change cannot happen before the
            // event. Presumably an ill-formed event.
            return;
        }
        event.applyVisibilityEvent(visibilityChange);
    }
}

/**
 * @param {string} roomId ID of the current room
 * @returns {string} Storage key to retrieve pending events
 */
function pendingEventsKey(roomId: string): string {
    return `mx_pending_events_${roomId}`;
}

// a map from current event status to a list of allowed next statuses
const ALLOWED_TRANSITIONS: Record<EventStatus, EventStatus[]> = {
    [EventStatus.ENCRYPTING]: [
        EventStatus.SENDING,
        EventStatus.NOT_SENT,
        EventStatus.CANCELLED,
    ],
    [EventStatus.SENDING]: [
        EventStatus.ENCRYPTING,
        EventStatus.QUEUED,
        EventStatus.NOT_SENT,
        EventStatus.SENT,
    ],
    [EventStatus.QUEUED]: [
        EventStatus.SENDING,
        EventStatus.CANCELLED,
    ],
    [EventStatus.SENT]: [],
    [EventStatus.NOT_SENT]: [
        EventStatus.SENDING,
        EventStatus.QUEUED,
        EventStatus.CANCELLED,
    ],
    [EventStatus.CANCELLED]: [],
};

// TODO i18n
function memberNamesToRoomName(names: string[], count = (names.length + 1)) {
    const countWithoutMe = count - 1;
    if (!names.length) {
        return "Empty room";
    } else if (names.length === 1 && countWithoutMe <= 1) {
        return names[0];
    } else if (names.length === 2 && countWithoutMe <= 2) {
        return `${names[0]} and ${names[1]}`;
    } else {
        const plural = countWithoutMe > 1;
        if (plural) {
            return `${names[0]} and ${countWithoutMe} others`;
        } else {
            return `${names[0]} and 1 other`;
        }
    }
}

/**
 * Fires when an event we had previously received is redacted.
 *
 * (Note this is *not* fired when the redaction happens before we receive the
 * event).
 *
 * @event module:client~MatrixClient#"Room.redaction"
 * @param {MatrixEvent} event The matrix redaction event
 * @param {Room} room The room containing the redacted event
 */

/**
 * Fires when an event that was previously redacted isn't anymore.
 * This happens when the redaction couldn't be sent and
 * was subsequently cancelled by the user. Redactions have a local echo
 * which is undone in this scenario.
 *
 * @event module:client~MatrixClient#"Room.redactionCancelled"
 * @param {MatrixEvent} event The matrix redaction event that was cancelled.
 * @param {Room} room The room containing the unredacted event
 */

/**
 * Fires whenever the name of a room is updated.
 * @event module:client~MatrixClient#"Room.name"
 * @param {Room} room The room whose Room.name was updated.
 * @example
 * matrixClient.on("Room.name", function(room){
 *   var newName = room.name;
 * });
 */

/**
 * Fires whenever a receipt is received for a room
 * @event module:client~MatrixClient#"Room.receipt"
 * @param {event} event The receipt event
 * @param {Room} room The room whose receipts was updated.
 * @example
 * matrixClient.on("Room.receipt", function(event, room){
 *   var receiptContent = event.getContent();
 * });
 */

/**
 * Fires whenever a room's tags are updated.
 * @event module:client~MatrixClient#"Room.tags"
 * @param {event} event The tags event
 * @param {Room} room The room whose Room.tags was updated.
 * @example
 * matrixClient.on("Room.tags", function(event, room){
 *   var newTags = event.getContent().tags;
 *   if (newTags["favourite"]) showStar(room);
 * });
 */

/**
 * Fires whenever a room's account_data is updated.
 * @event module:client~MatrixClient#"Room.accountData"
 * @param {event} event The account_data event
 * @param {Room} room The room whose account_data was updated.
 * @param {MatrixEvent} prevEvent The event being replaced by
 * the new account data, if known.
 * @example
 * matrixClient.on("Room.accountData", function(event, room, oldEvent){
 *   if (event.getType() === "m.room.colorscheme") {
 *       applyColorScheme(event.getContents());
 *   }
 * });
 */

/**
 * Fires when the status of a transmitted event is updated.
 *
 * <p>When an event is first transmitted, a temporary copy of the event is
 * inserted into the timeline, with a temporary event id, and a status of
 * 'SENDING'.
 *
 * <p>Once the echo comes back from the server, the content of the event
 * (MatrixEvent.event) is replaced by the complete event from the homeserver,
 * thus updating its event id, as well as server-generated fields such as the
 * timestamp. Its status is set to null.
 *
 * <p>Once the /send request completes, if the remote echo has not already
 * arrived, the event is updated with a new event id and the status is set to
 * 'SENT'. The server-generated fields are of course not updated yet.
 *
 * <p>If the /send fails, In this case, the event's status is set to
 * 'NOT_SENT'. If it is later resent, the process starts again, setting the
 * status to 'SENDING'. Alternatively, the message may be cancelled, which
 * removes the event from the room, and sets the status to 'CANCELLED'.
 *
 * <p>This event is raised to reflect each of the transitions above.
 *
 * @event module:client~MatrixClient#"Room.localEchoUpdated"
 *
 * @param {MatrixEvent} event The matrix event which has been updated
 *
 * @param {Room} room The room containing the redacted event
 *
 * @param {string} oldEventId The previous event id (the temporary event id,
 *    except when updating a successfully-sent event when its echo arrives)
 *
 * @param {EventStatus} oldStatus The previous event status.
 */

/**
 * Fires when the logged in user's membership in the room is updated.
 *
 * @event module:models/room~Room#"Room.myMembership"
 * @param {Room} room The room in which the membership has been updated
 * @param {string} membership The new membership value
 * @param {string} prevMembership The previous membership value
 */
<|MERGE_RESOLUTION|>--- conflicted
+++ resolved
@@ -163,9 +163,9 @@
     Redaction = "Room.redaction",
     RedactionCancelled = "Room.redactionCancelled",
     LocalEchoUpdated = "Room.localEchoUpdated",
-    historyImportedWithinTimeline = "Room.historyImportedWithinTimeline",
     Timeline = "Room.timeline",
     TimelineReset = "Room.timelineReset",
+    historyImportedWithinTimeline = "Room.historyImportedWithinTimeline",
 }
 
 type EmittedEvents = RoomEvent
@@ -174,6 +174,7 @@
     | ThreadEvent.NewReply
     | RoomEvent.Timeline
     | RoomEvent.TimelineReset
+    | RoomEvent.historyImportedWithinTimeline
     | MatrixEventEvent.BeforeRedaction;
 
 export type RoomEventHandlerMap = {
@@ -211,7 +212,7 @@
     public readonly threadsTimelineSets: EventTimelineSet[] = [];
     // any filtered timeline sets we're maintaining for this room
     private readonly filteredTimelineSets: Record<string, EventTimelineSet> = {}; // filter_id: timelineSet
-    private timelineNeedsRefresh = false;
+    private timelineNeedsRefresh: boolean = false;
     private lastMarkerEventIdProcessed: string = null;
     private readonly pendingEventList?: MatrixEvent[];
     // read by megolm via getter; boolean value - null indicates "use global value"
@@ -1814,7 +1815,7 @@
                             timelineSet.addEventToTimeline(
                                 thread.rootEvent,
                                 timelineSet.getLiveTimeline(),
-                                {toStartOfTimeline}
+                                {toStartOfTimeline},
                             );
                         }
                     }
@@ -1871,19 +1872,7 @@
         }
     };
 
-<<<<<<< HEAD
-    /**
-     * Add an event to the end of this room's live timelines. Will fire
-     * "Room.timeline".
-     *
-     * @param {MatrixEvent} event Event to be added
-     * @param {IAddLiveEventOptions} options addLiveEvent options
-     * @private
-     */
-    private addLiveEvent(event: MatrixEvent, addLiveEventOptions: IAddLiveEventOptions = {}): void {
-=======
     private processLiveEvent(event: MatrixEvent): void {
->>>>>>> 9aab9178
         this.applyRedaction(event);
 
         // Implement MSC3531: hiding messages.
@@ -1909,12 +1898,11 @@
      * "Room.timeline".
      *
      * @param {MatrixEvent} event Event to be added
-     * @param {string?} duplicateStrategy 'ignore' or 'replace'
-     * @param {boolean} fromCache whether the sync response came from cache
+     * @param {IAddLiveEventOptions} options addLiveEvent options
      * @fires module:client~MatrixClient#event:"Room.timeline"
      * @private
      */
-    private addLiveEvent(event: MatrixEvent, duplicateStrategy: DuplicateStrategy, fromCache = false): void {
+    private addLiveEvent(event: MatrixEvent, addLiveEventOptions: IAddLiveEventOptions = {}): void {
         // add to our timeline sets
         for (let i = 0; i < this.timelineSets.length; i++) {
             this.timelineSets[i].addLiveEvent(event, addLiveEventOptions);
@@ -2004,13 +1992,13 @@
                     if (timelineSet.getFilter().filterRoomTimeline([event]).length) {
                         timelineSet.addEventToTimeline(event,
                             timelineSet.getLiveTimeline(), {
-                                toStartOfTimeline: false
+                                toStartOfTimeline: false,
                             });
                     }
                 } else {
                     timelineSet.addEventToTimeline(event,
                         timelineSet.getLiveTimeline(), {
-                            toStartOfTimeline: false
+                            toStartOfTimeline: false,
                         });
                 }
             }
@@ -2249,7 +2237,6 @@
      *
      * @param {MatrixEvent[]} events A list of events to add.
      * @param {IAddLiveEventOptions} options addLiveEvent options
-     *
      * @throws If <code>duplicateStrategy</code> is not falsey, 'replace' or 'ignore'.
      */
     public addLiveEvents(events: MatrixEvent[], addLiveEventOptions: IAddLiveEventOptions = {}): void {
@@ -2278,9 +2265,6 @@
 
         for (let i = 0; i < events.length; i++) {
             // TODO: We should have a filter to say "only add state event types X Y Z to the timeline".
-<<<<<<< HEAD
-            this.addLiveEvent(events[i], addLiveEventOptions);
-=======
             this.processLiveEvent(events[i]);
 
             const {
@@ -2297,7 +2281,7 @@
             }
 
             if (shouldLiveInRoom) {
-                this.addLiveEvent(events[i], duplicateStrategy, fromCache);
+                this.addLiveEvent(events[i], addLiveEventOptions);
             }
         }
 
@@ -2351,7 +2335,6 @@
             if (event.isThreadRelation) {
                 threadRoots.add(event.relationEventId);
             }
->>>>>>> 9aab9178
         }
         return threadRoots;
     }
