--- conflicted
+++ resolved
@@ -30,11 +30,7 @@
 import { IRoomSummary, RoomSummary } from "./room-summary";
 import { logger } from '../logger';
 import { ReEmitter } from '../ReEmitter';
-<<<<<<< HEAD
-import { EventType, RoomCreateTypeField, RoomType } from "../@types/event";
-=======
 import { EventType, RoomCreateTypeField, RoomType, UNSTABLE_ELEMENT_FUNCTIONAL_USERS } from "../@types/event";
->>>>>>> 946dcd03
 import { IRoomVersionsCapability, MatrixClient, PendingEventOrdering, RoomVersionStability } from "../client";
 import { ResizeMethod } from "../@types/partials";
 import { Filter } from "../filter";
