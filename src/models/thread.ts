--- conflicted
+++ resolved
@@ -276,10 +276,7 @@
         if (!eventId) {
             return;
         }
-<<<<<<< HEAD
-=======
         // If the event is already in this thread, bail out
->>>>>>> 71f9b25d
         if (this.findEventById(eventId)) {
             return;
         }
@@ -531,19 +528,6 @@
                             event.getType(),
                             {
                                 limit: 1,
-<<<<<<< HEAD
-                            })
-                            .then((relations) => {
-                                if (relations.events.length) {
-                                    event.makeReplaced(relations.events[0]);
-                                    this.insertEventIntoTimeline(event);
-                                }
-                            })
-                            .catch((e) => {
-                                logger.error("Failed to load edits for encrypted thread event", e);
-                            });
-                    }),
-=======
                             },
                         );
                         if (relations.events.length) {
@@ -555,7 +539,6 @@
                         logger.error("Failed to load edits for encrypted thread event", e);
                     }
                 }),
->>>>>>> 71f9b25d
             );
         }
     }
