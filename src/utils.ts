/*
Copyright 2015, 2016 OpenMarket Ltd
Copyright 2019 The Matrix.org Foundation C.I.C.

Licensed under the Apache License, Version 2.0 (the "License");
you may not use this file except in compliance with the License.
You may obtain a copy of the License at

    http://www.apache.org/licenses/LICENSE-2.0

Unless required by applicable law or agreed to in writing, software
distributed under the License is distributed on an "AS IS" BASIS,
WITHOUT WARRANTIES OR CONDITIONS OF ANY KIND, either express or implied.
See the License for the specific language governing permissions and
limitations under the License.
*/

/**
 * This is an internal module.
 * @module utils
 */

<<<<<<< HEAD
import * as unhomoglyph from 'unhomoglyph';
=======
import unhomoglyph from 'unhomoglyph';
import {ConnectionError} from "./http-api";
>>>>>>> 486e8b54

/**
 * Encode a dictionary of query parameters.
 * @param {Object} params A dict of key/values to encode e.g.
 * {"foo": "bar", "baz": "taz"}
 * @return {string} The encoded string e.g. foo=bar&baz=taz
 */
export function encodeParams(params: Record<string, string>): string {
    let qs = "";
    for (const key in params) {
        if (!params.hasOwnProperty(key)) {
            continue;
        }
        qs += "&" + encodeURIComponent(key) + "=" +
                encodeURIComponent(params[key]);
    }
    return qs.substring(1);
}

/**
 * Encodes a URI according to a set of template variables. Variables will be
 * passed through encodeURIComponent.
 * @param {string} pathTemplate The path with template variables e.g. '/foo/$bar'.
 * @param {Object} variables The key/value pairs to replace the template
 * variables with. E.g. { "$bar": "baz" }.
 * @return {string} The result of replacing all template variables e.g. '/foo/baz'.
 */
export function encodeUri(pathTemplate: string,
                          variables: Record<string, string>): string {
    for (const key in variables) {
        if (!variables.hasOwnProperty(key)) {
            continue;
        }
        pathTemplate = pathTemplate.replace(
            key, encodeURIComponent(variables[key]),
        );
    }
    return pathTemplate;
}

/**
 * Applies a map function to the given array.
 * @param {Array} array The array to apply the function to.
 * @param {Function} fn The function that will be invoked for each element in
 * the array with the signature <code>fn(element){...}</code>
 * @return {Array} A new array with the results of the function.
 */
export function map<T, S>(array: T[], fn: (t: T) => S): S[] {
    const results = new Array(array.length);
    for (let i = 0; i < array.length; i++) {
        results[i] = fn(array[i]);
    }
    return results;
}

/**
 * Applies a filter function to the given array.
 * @param {Array} array The array to apply the function to.
 * @param {Function} fn The function that will be invoked for each element in
 * the array. It should return true to keep the element. The function signature
 * looks like <code>fn(element, index, array){...}</code>.
 * @return {Array} A new array with the results of the function.
 */
export function filter<T>(array: T[],
                          fn: (t: T, i?: number, a?: T[]) => boolean): T[] {
    const results: T[] = [];
    for (let i = 0; i < array.length; i++) {
        if (fn(array[i], i, array)) {
            results.push(array[i]);
        }
    }
    return results;
}

/**
 * Get the keys for an object. Same as <code>Object.keys()</code>.
 * @param {Object} obj The object to get the keys for.
 * @return {string[]} The keys of the object.
 */
export function keys(obj: object): string[] {
    const result = [];
    for (const key in obj) {
        if (!obj.hasOwnProperty(key)) {
            continue;
        }
        result.push(key);
    }
    return result;
}

/**
 * Get the values for an object.
 * @param {Object} obj The object to get the values for.
 * @return {Array<*>} The values of the object.
 */
export function values<T>(obj: Record<string, T>): T[] {
    const result = [];
    for (const key in obj) {
        if (!obj.hasOwnProperty(key)) {
            continue;
        }
        result.push(obj[key]);
    }
    return result;
}

/**
 * Invoke a function for each item in the array.
 * @param {Array} array The array.
 * @param {Function} fn The function to invoke for each element. Has the
 * function signature <code>fn(element, index)</code>.
 */
export function forEach<T>(array: T[], fn: (t: T, i: number) => void) {
    for (let i = 0; i < array.length; i++) {
        fn(array[i], i);
    }
}

/**
 * The findElement() method returns a value in the array, if an element in the array
 * satisfies (returns true) the provided testing function. Otherwise undefined
 * is returned.
 * @param {Array} array The array.
 * @param {Function} fn Function to execute on each value in the array, with the
 * function signature <code>fn(element, index, array)</code>
 * @param {boolean} reverse True to search in reverse order.
 * @return {*} The first value in the array which returns <code>true</code> for
 * the given function.
 */
export function findElement<T>(
        array: T[],
        fn: (t: T, i?: number, a?: T[]) => boolean,
        reverse?: boolean
    ) {
    let i;
    if (reverse) {
        for (i = array.length - 1; i >= 0; i--) {
            if (fn(array[i], i, array)) {
                return array[i];
            }
        }
    } else {
        for (i = 0; i < array.length; i++) {
            if (fn(array[i], i, array)) {
                return array[i];
            }
        }
    }
}

/**
 * The removeElement() method removes the first element in the array that
 * satisfies (returns true) the provided testing function.
 * @param {Array} array The array.
 * @param {Function} fn Function to execute on each value in the array, with the
 * function signature <code>fn(element, index, array)</code>. Return true to
 * remove this element and break.
 * @param {boolean} reverse True to search in reverse order.
 * @return {boolean} True if an element was removed.
 */
export function removeElement<T>(
        array: T[],
        fn: (t: T, i?: number, a?: T[]) => boolean,
        reverse?: boolean
    ) {
    let i;
    let removed;
    if (reverse) {
        for (i = array.length - 1; i >= 0; i--) {
            if (fn(array[i], i, array)) {
                removed = array[i];
                array.splice(i, 1);
                return removed;
            }
        }
    } else {
        for (i = 0; i < array.length; i++) {
            if (fn(array[i], i, array)) {
                removed = array[i];
                array.splice(i, 1);
                return removed;
            }
        }
    }
    return false;
}

/**
 * Checks if the given thing is a function.
 * @param {*} value The thing to check.
 * @return {boolean} True if it is a function.
 */
export function isFunction(value: any) {
    return Object.prototype.toString.call(value) === "[object Function]";
}

/**
 * Checks if the given thing is an array.
 * @param {*} value The thing to check.
 * @return {boolean} True if it is an array.
 */
export function isArray(value: any) {
    return Array.isArray ? Array.isArray(value) :
        Boolean(value && value.constructor === Array);
}

/**
 * Checks that the given object has the specified keys.
 * @param {Object} obj The object to check.
 * @param {string[]} keys The list of keys that 'obj' must have.
 * @throws If the object is missing keys.
 */
// note using 'keys' here would shadow the 'keys' function defined above
export function checkObjectHasKeys(obj: object, keys_: string[]) {
    for (let i = 0; i < keys_.length; i++) {
        if (!obj.hasOwnProperty(keys_[i])) {
            throw new Error("Missing required key: " + keys_[i]);
        }
    }
}

/**
 * Checks that the given object has no extra keys other than the specified ones.
 * @param {Object} obj The object to check.
 * @param {string[]} allowedKeys The list of allowed key names.
 * @throws If there are extra keys.
 */
export function checkObjectHasNoAdditionalKeys(obj: object, allowedKeys: string[]): void {
    for (const key in obj) {
        if (!obj.hasOwnProperty(key)) {
            continue;
        }
        if (allowedKeys.indexOf(key) === -1) {
            throw new Error("Unknown key: " + key);
        }
    }
}

/**
 * Deep copy the given object. The object MUST NOT have circular references and
 * MUST NOT have functions.
 * @param {Object} obj The object to deep copy.
 * @return {Object} A copy of the object without any references to the original.
 */
export function deepCopy<T>(obj: T): T {
    return JSON.parse(JSON.stringify(obj));
}

/**
 * Compare two objects for equality. The objects MUST NOT have circular references.
 *
 * @param {Object} x The first object to compare.
 * @param {Object} y The second object to compare.
 *
 * @return {boolean} true if the two objects are equal
 */
export function deepCompare(x: any, y: any): boolean {
    // Inspired by
    // http://stackoverflow.com/questions/1068834/object-comparison-in-javascript#1144249

    // Compare primitives and functions.
    // Also check if both arguments link to the same object.
    if (x === y) {
        return true;
    }

    if (typeof x !== typeof y) {
        return false;
    }

    // special-case NaN (since NaN !== NaN)
    if (typeof x === 'number' && isNaN(x) && isNaN(y)) {
         return true;
    }

    // special-case null (since typeof null == 'object', but null.constructor
    // throws)
    if (x === null || y === null) {
        return x === y;
    }

    // everything else is either an unequal primitive, or an object
    if (!(x instanceof Object)) {
        return false;
    }

    // check they are the same type of object
    if (x.constructor !== y.constructor || x.prototype !== y.prototype) {
        return false;
    }

    // special-casing for some special types of object
    if (x instanceof RegExp || x instanceof Date) {
        return x.toString() === y.toString();
    }

    // the object algorithm works for Array, but it's sub-optimal.
    if (x instanceof Array) {
        if (x.length !== y.length) {
            return false;
        }

        for (let i = 0; i < x.length; i++) {
            if (!deepCompare(x[i], y[i])) {
                return false;
            }
        }
    } else {
        // disable jshint "The body of a for in should be wrapped in an if
        // statement"
        /* jshint -W089 */

        // check that all of y's direct keys are in x
        let p;
        for (p in y) {
            if (y.hasOwnProperty(p) !== x.hasOwnProperty(p)) {
                return false;
            }
        }

        // finally, compare each of x's keys with y
        for (p in y) { // eslint-disable-line guard-for-in
            if (y.hasOwnProperty(p) !== x.hasOwnProperty(p)) {
                return false;
            }
            if (!deepCompare(x[p], y[p])) {
                return false;
            }
        }
    }
    /* jshint +W089 */
    return true;
}

/**
 * Copy properties from one object to another.
 *
 * All enumerable properties, included inherited ones, are copied.
 *
 * This is approximately equivalent to ES6's Object.assign, except
 * that the latter doesn't copy inherited properties.
 *
 * @param {Object} target  The object that will receive new properties
 * @param {...Object} source  Objects from which to copy properties
 *
 * @return {Object} target
 */
export function extend() {
    const target = arguments[0] || {};
    for (let i = 1; i < arguments.length; i++) {
        const source = arguments[i];
        for (const propName in source) { // eslint-disable-line guard-for-in
            target[propName] = source[propName];
        }
    }
    return target;
}

/**
 * Run polyfills to add Array.map and Array.filter if they are missing.
 */
export function runPolyfills() {
    //                Array.prototype.filter
    // ========================================================
    // SOURCE:
    // https://developer.mozilla.org/en-US/docs/Web/JavaScript/Reference/Global_Objects/Array/filter
    if (!Array.prototype.filter) {
      Array.prototype.filter = function(fun: Function/*, thisArg*/) {
        if (this === void 0 || this === null) {
          throw new TypeError();
        }

        const t = Object(this);
        const len = t.length >>> 0;
        if (typeof fun !== 'function') {
          throw new TypeError();
        }

        const res = [];
        const thisArg = arguments.length >= 2 ? arguments[1] : void 0;
        for (let i = 0; i < len; i++) {
          if (i in t) {
            const val = t[i];

            // NOTE: Technically this should Object.defineProperty at
            //       the next index, as push can be affected by
            //       properties on Object.prototype and Array.prototype.
            //       But that method's new, and collisions should be
            //       rare, so use the more-compatible alternative.
            if (fun.call(thisArg, val, i, t)) {
              res.push(val);
            }
          }
        }

        return res;
      };
    }

    //                Array.prototype.map
    // ========================================================
    // SOURCE:
    // https://developer.mozilla.org/en-US/docs/Web/JavaScript/Reference/Global_Objects/Array/map
    // Production steps of ECMA-262, Edition 5, 15.4.4.19
    // Reference: http://es5.github.io/#x15.4.4.19
    if (!Array.prototype.map) {
      Array.prototype.map = function(callback, thisArg) {
        let T, k;

        if (this === null || this === undefined) {
          throw new TypeError(' this is null or not defined');
        }

        // 1. Let O be the result of calling ToObject passing the |this|
        //    value as the argument.
        const O = Object(this);

        // 2. Let lenValue be the result of calling the Get internal
        //    method of O with the argument "length".
        // 3. Let len be ToUint32(lenValue).
        const len = O.length >>> 0;

        // 4. If IsCallable(callback) is false, throw a TypeError exception.
        // See: http://es5.github.com/#x9.11
        if (typeof callback !== 'function') {
          throw new TypeError(callback + ' is not a function');
        }

        // 5. If thisArg was supplied, let T be thisArg; else let T be undefined.
        if (arguments.length > 1) {
          T = thisArg;
        }

        // 6. Let A be a new array created as if by the expression new Array(len)
        //    where Array is the standard built-in constructor with that name and
        //    len is the value of len.
        const A = new Array(len);

        // 7. Let k be 0
        k = 0;

        // 8. Repeat, while k < len
        while (k < len) {
          let kValue, mappedValue;

          // a. Let Pk be ToString(k).
          //   This is implicit for LHS operands of the in operator
          // b. Let kPresent be the result of calling the HasProperty internal
          //    method of O with argument Pk.
          //   This step can be combined with c
          // c. If kPresent is true, then
          if (k in O) {
            // i. Let kValue be the result of calling the Get internal
            //    method of O with argument Pk.
            kValue = O[k];

            // ii. Let mappedValue be the result of calling the Call internal
            //     method of callback with T as the this value and argument
            //     list containing kValue, k, and O.
            mappedValue = callback.call(T, kValue, k, O);

            // iii. Call the DefineOwnProperty internal method of A with arguments
            // Pk, Property Descriptor
            // { Value: mappedValue,
            //   Writable: true,
            //   Enumerable: true,
            //   Configurable: true },
            // and false.

            // In browsers that support Object.defineProperty, use the following:
            // Object.defineProperty(A, k, {
            //   value: mappedValue,
            //   writable: true,
            //   enumerable: true,
            //   configurable: true
            // });

            // For best browser support, use the following:
            A[k] = mappedValue;
          }
          // d. Increase k by 1.
          k++;
        }

        // 9. return A
        return A;
      };
    }

    //                Array.prototype.forEach
    // ========================================================
    // SOURCE:
  // https://developer.mozilla.org/en-US/docs/Web/JavaScript/Reference/Global_Objects/Array/forEach
    // Production steps of ECMA-262, Edition 5, 15.4.4.18
    // Reference: http://es5.github.io/#x15.4.4.18
    if (!Array.prototype.forEach) {
      Array.prototype.forEach = function(callback, thisArg) {
        let T, k;

        if (this === null || this === undefined) {
          throw new TypeError(' this is null or not defined');
        }

        // 1. Let O be the result of calling ToObject passing the |this| value as the
        // argument.
        const O = Object(this);

        // 2. Let lenValue be the result of calling the Get internal method of O with the
        // argument "length".
        // 3. Let len be ToUint32(lenValue).
        const len = O.length >>> 0;

        // 4. If IsCallable(callback) is false, throw a TypeError exception.
        // See: http://es5.github.com/#x9.11
        if (typeof callback !== "function") {
          throw new TypeError(callback + ' is not a function');
        }

        // 5. If thisArg was supplied, let T be thisArg; else let T be undefined.
        if (arguments.length > 1) {
          T = thisArg;
        }

        // 6. Let k be 0
        k = 0;

        // 7. Repeat, while k < len
        while (k < len) {
          let kValue;

          // a. Let Pk be ToString(k).
          //   This is implicit for LHS operands of the in operator
          // b. Let kPresent be the result of calling the HasProperty internal
          //    method of O with
          //    argument Pk.
          //   This step can be combined with c
          // c. If kPresent is true, then
          if (k in O) {
            // i. Let kValue be the result of calling the Get internal method of O with
            // argument Pk
            kValue = O[k];

            // ii. Call the Call internal method of callback with T as the this value and
            // argument list containing kValue, k, and O.
            callback.call(T, kValue, k, O);
          }
          // d. Increase k by 1.
          k++;
        }
        // 8. return undefined
      };
    }
}

/**
 * Inherit the prototype methods from one constructor into another. This is a
 * port of the Node.js implementation with an Object.create polyfill.
 *
 * @param {function} ctor Constructor function which needs to inherit the
 *     prototype.
 * @param {function} superCtor Constructor function to inherit prototype from.
 */
export function inherits(ctor: Function, superCtor: Function) {
    // Add util.inherits from Node.js
    // Source:
    // https://github.com/joyent/node/blob/master/lib/util.js
    // Copyright Joyent, Inc. and other Node contributors.
    //
    // Permission is hereby granted, free of charge, to any person obtaining a
    // copy of this software and associated documentation files (the
    // "Software"), to deal in the Software without restriction, including
    // without limitation the rights to use, copy, modify, merge, publish,
    // distribute, sublicense, and/or sell copies of the Software, and to permit
    // persons to whom the Software is furnished to do so, subject to the
    // following conditions:
    //
    // The above copyright notice and this permission notice shall be included
    // in all copies or substantial portions of the Software.
    //
    // THE SOFTWARE IS PROVIDED "AS IS", WITHOUT WARRANTY OF ANY KIND, EXPRESS
    // OR IMPLIED, INCLUDING BUT NOT LIMITED TO THE WARRANTIES OF
    // MERCHANTABILITY, FITNESS FOR A PARTICULAR PURPOSE AND NONINFRINGEMENT. IN
    // NO EVENT SHALL THE AUTHORS OR COPYRIGHT HOLDERS BE LIABLE FOR ANY CLAIM,
    // DAMAGES OR OTHER LIABILITY, WHETHER IN AN ACTION OF CONTRACT, TORT OR
    // OTHERWISE, ARISING FROM, OUT OF OR IN CONNECTION WITH THE SOFTWARE OR THE
    // USE OR OTHER DEALINGS IN THE SOFTWARE.
    (ctor as any).super_ = superCtor;
    ctor.prototype = Object.create(superCtor.prototype, {
        constructor: {
            value: ctor,
            enumerable: false,
            writable: true,
            configurable: true,
        },
    });
}

/**
 * Polyfills inheritance for prototypes by allowing different kinds of
 * super types. Typically prototypes would use `SuperType.call(this, params)`
 * though this doesn't always work in some environments - this function
 * falls back to using `Object.assign()` to clone a constructed copy
 * of the super type onto `thisArg`.
 * @param {any} thisArg The child instance. Modified in place.
 * @param {any} SuperType The type to act as a super instance
 * @param {any} params Arguments to supply to the super type's constructor
 */
export function polyfillSuper(thisArg: any, SuperType: any, ...params: any[]) {
    try {
        SuperType.call(thisArg, ...params);
    } catch (e) {
        // fall back to Object.assign to just clone the thing
        const fakeSuper = new SuperType(...params);
        Object.assign(thisArg, fakeSuper);
    }
}

/**
 * Returns whether the given value is a finite number without type-coercion
 *
 * @param {*} value the value to test
 * @return {boolean} whether or not value is a finite number without type-coercion
 */
export function isNumber(value: any): boolean {
    return typeof value === 'number' && isFinite(value);
}

/**
 * Removes zero width chars, diacritics and whitespace from the string
 * Also applies an unhomoglyph on the string, to prevent similar looking chars
 * @param {string} str the string to remove hidden characters from
 * @return {string} a string with the hidden characters removed
 */
export function removeHiddenChars(str: string): string {
    return unhomoglyph(str.normalize('NFD').replace(removeHiddenCharsRegex, ''));
}

// Regex matching bunch of unicode control characters and otherwise misleading/invisible characters.
// Includes:
// various width spaces U+2000 - U+200D
// LTR and RTL marks U+200E and U+200F
// LTR/RTL and other directional formatting marks U+202A - U+202F
// Combining characters U+0300 - U+036F
// Zero width no-break space (BOM) U+FEFF
const removeHiddenCharsRegex = /[\u2000-\u200F\u202A-\u202F\u0300-\u036f\uFEFF\s]/g;

export function escapeRegExp(string: string): string {
    return string.replace(/[.*+?^${}()|[\]\\]/g, "\\$&");
}

export function globToRegexp(glob: string, extended: any): string {
    extended = typeof(extended) === 'boolean' ? extended : true;
    // From
    // https://github.com/matrix-org/synapse/blob/abbee6b29be80a77e05730707602f3bbfc3f38cb/synapse/push/__init__.py#L132
    // Because micromatch is about 130KB with dependencies,
    // and minimatch is not much better.
    let pat = escapeRegExp(glob);
    pat = pat.replace(/\\\*/g, '.*');
    pat = pat.replace(/\?/g, '.');
    if (extended) {
        pat = pat.replace(/\\\[(!|)(.*)\\]/g, function(match, p1, p2, offset, string) {
            const first = p1 && '^' || '';
            const second = p2.replace(/\\-/, '-');
            return '[' + first + second + ']';
        });
    }
    return pat;
}

export function ensureNoTrailingSlash(url: string): string {
    if (url && url.endsWith("/")) {
        return url.substr(0, url.length - 1);
    } else {
        return url;
    }
}

// Returns a promise which resolves with a given value after the given number of ms
export function sleep<T>(ms: number, value: T): Promise<T> {
    return new Promise((resolve => {
        setTimeout(resolve, ms, value);
    }));
}

export function isNullOrUndefined(val: any): boolean {
    return val === null || val === undefined;
}

// Returns a Deferred
export function defer() {
    let resolve;
    let reject;

    const promise = new Promise((_resolve, _reject) => {
        resolve = _resolve;
        reject = _reject;
    });

    return {resolve, reject, promise};
}

export async function promiseMapSeries<T>(
        promises: Promise<T>[],
        fn: (t: T) => void
    ): Promise<void> {
    for (const o of await promises) {
        await fn(await o);
    }
}

export function promiseTry<T>(fn: () => T): Promise<T> {
    return new Promise((resolve) => resolve(fn()));
}

// We need to be able to access the Node.js crypto library from within the
// Matrix SDK without needing to `require("crypto")`, which will fail in
// browsers.  So `index.ts` will call `setCrypto` to store it, and when we need
// it, we can call `getCrypto`.
let crypto: Object;

export function setCrypto(c: Object) {
    crypto = c;
}

export function getCrypto(): Object {
    return crypto;
}<|MERGE_RESOLUTION|>--- conflicted
+++ resolved
@@ -20,12 +20,8 @@
  * @module utils
  */
 
-<<<<<<< HEAD
 import * as unhomoglyph from 'unhomoglyph';
-=======
-import unhomoglyph from 'unhomoglyph';
 import {ConnectionError} from "./http-api";
->>>>>>> 486e8b54
 
 /**
  * Encode a dictionary of query parameters.
