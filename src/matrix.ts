/*
Copyright 2015-2021 The Matrix.org Foundation C.I.C.

Licensed under the Apache License, Version 2.0 (the "License");
you may not use this file except in compliance with the License.
You may obtain a copy of the License at

    http://www.apache.org/licenses/LICENSE-2.0

Unless required by applicable law or agreed to in writing, software
distributed under the License is distributed on an "AS IS" BASIS,
WITHOUT WARRANTIES OR CONDITIONS OF ANY KIND, either express or implied.
See the License for the specific language governing permissions and
limitations under the License.
*/

import { MemoryCryptoStore } from "./crypto/store/memory-crypto-store";
import { MemoryStore } from "./store/memory";
import { MatrixScheduler } from "./scheduler";
import { MatrixClient } from "./client";
import { ICreateClientOpts } from "./client";
import { DeviceTrustLevel } from "./crypto/CrossSigning";
import { ISecretStorageKeyInfo } from "./crypto/api";

export * from "./client";
export * from "./http-api";
export * from "./autodiscovery";
export * from "./sync-accumulator";
export * from "./errors";
export * from "./models/event";
export * from "./models/room";
export * from "./models/group";
export * from "./models/event-timeline";
export * from "./models/event-timeline-set";
export * from "./models/room-member";
export * from "./models/room-state";
export * from "./models/user";
export * from "./scheduler";
export * from "./filter";
export * from "./timeline-window";
export * from "./interactive-auth";
export * from "./service-types";
export * from "./store/memory";
export * from "./store/indexeddb";
export * from "./store/session/webstorage";
export * from "./crypto/store/memory-crypto-store";
export * from "./crypto/store/indexeddb-crypto-store";
export * from "./content-repo";
export * as ContentHelpers from "./content-helpers";
export {
    createNewMatrixCall,
<<<<<<< HEAD
    setAudioInput as setMatrixCallAudioInput,
    setVideoInput as setMatrixCallVideoInput,
    CallType,
=======
>>>>>>> 2daa1ec4
} from "./webrtc/call";

// expose the underlying request object so different environments can use
// different request libs (e.g. request or browser-request)
let requestInstance;

/**
 * The function used to perform HTTP requests. Only use this if you want to
 * use a different HTTP library, e.g. Angular's <code>$http</code>. This should
 * be set prior to calling {@link createClient}.
 * @param {requestFunction} r The request function to use.
 */
export function request(r) {
    requestInstance = r;
}

/**
 * Return the currently-set request function.
 * @return {requestFunction} The current request function.
 */
export function getRequest() {
    return requestInstance;
}

/**
 * Apply wrapping code around the request function. The wrapper function is
 * installed as the new request handler, and when invoked it is passed the
 * previous value, along with the options and callback arguments.
 * @param {requestWrapperFunction} wrapper The wrapping function.
 */
export function wrapRequest(wrapper) {
    const origRequest = requestInstance;
    requestInstance = function(options, callback) {
        return wrapper(origRequest, options, callback);
    };
}

let cryptoStoreFactory = () => new MemoryCryptoStore;

/**
 * Configure a different factory to be used for creating crypto stores
 *
 * @param {Function} fac  a function which will return a new
 *    {@link module:crypto.store.base~CryptoStore}.
 */
export function setCryptoStoreFactory(fac) {
    cryptoStoreFactory = fac;
}

export interface ICryptoCallbacks {
    getCrossSigningKey?: (keyType: string, pubKey: string) => Promise<Uint8Array>;
    saveCrossSigningKeys?: (keys: Record<string, Uint8Array>) => void;
    shouldUpgradeDeviceVerifications?: (
        users: Record<string, any>
    ) => Promise<string[]>;
    getSecretStorageKey?: (
        keys: {keys: Record<string, ISecretStorageKeyInfo>}, name: string
    ) => Promise<[string, Uint8Array] | null>;
    cacheSecretStorageKey?: (
        keyId: string, keyInfo: ISecretStorageKeyInfo, key: Uint8Array
    ) => void;
    onSecretRequested?: (
        userId: string, deviceId: string,
        requestId: string, secretName: string, deviceTrust: DeviceTrustLevel
    ) => Promise<string>;
    getDehydrationKey?: (
        keyInfo: ISecretStorageKeyInfo,
        checkFunc: (Uint8Array) => void,
    ) => Promise<Uint8Array>;
    getBackupKey?: () => Promise<Uint8Array>;
}

/**
 * Construct a Matrix Client. Similar to {@link module:client.MatrixClient}
 * except that the 'request', 'store' and 'scheduler' dependencies are satisfied.
 * @param {(Object|string)} opts The configuration options for this client. If
 * this is a string, it is assumed to be the base URL. These configuration
 * options will be passed directly to {@link module:client.MatrixClient}.
 * @param {Object} opts.store If not set, defaults to
 * {@link module:store/memory.MemoryStore}.
 * @param {Object} opts.scheduler If not set, defaults to
 * {@link module:scheduler~MatrixScheduler}.
 * @param {requestFunction} opts.request If not set, defaults to the function
 * supplied to {@link request} which defaults to the request module from NPM.
 *
 * @param {module:crypto.store.base~CryptoStore=} opts.cryptoStore
 *    crypto store implementation. Calls the factory supplied to
 *    {@link setCryptoStoreFactory} if unspecified; or if no factory has been
 *    specified, uses a default implementation (indexeddb in the browser,
 *    in-memory otherwise).
 *
 * @return {MatrixClient} A new matrix client.
 * @see {@link module:client.MatrixClient} for the full list of options for
 * <code>opts</code>.
 */
export function createClient(opts: ICreateClientOpts | string) {
    if (typeof opts === "string") {
        opts = {
            "baseUrl": opts as string,
        };
    }
    opts.request = opts.request || requestInstance;
    opts.store = opts.store || new MemoryStore({
        localStorage: global.localStorage,
    });
    opts.scheduler = opts.scheduler || new MatrixScheduler();
    opts.cryptoStore = opts.cryptoStore || cryptoStoreFactory();
    return new MatrixClient(opts);
}

/**
 * The request function interface for performing HTTP requests. This matches the
 * API for the {@link https://github.com/request/request#requestoptions-callback|
 * request NPM module}. The SDK will attempt to call this function in order to
 * perform an HTTP request.
 * @callback requestFunction
 * @param {Object} opts The options for this HTTP request.
 * @param {string} opts.uri The complete URI.
 * @param {string} opts.method The HTTP method.
 * @param {Object} opts.qs The query parameters to append to the URI.
 * @param {Object} opts.body The JSON-serializable object.
 * @param {boolean} opts.json True if this is a JSON request.
 * @param {Object} opts._matrix_opts The underlying options set for
 * {@link MatrixHttpApi}.
 * @param {requestCallback} callback The request callback.
 */

/**
 * A wrapper for the request function interface.
 * @callback requestWrapperFunction
 * @param {requestFunction} origRequest The underlying request function being
 * wrapped
 * @param {Object} opts The options for this HTTP request, given in the same
 * form as {@link requestFunction}.
 * @param {requestCallback} callback The request callback.
 */

/**
  * The request callback interface for performing HTTP requests. This matches the
  * API for the {@link https://github.com/request/request#requestoptions-callback|
  * request NPM module}. The SDK will implement a callback which meets this
  * interface in order to handle the HTTP response.
  * @callback requestCallback
  * @param {Error} err The error if one occurred, else falsey.
  * @param {Object} response The HTTP response which consists of
  * <code>{statusCode: {Number}, headers: {Object}}</code>
  * @param {Object} body The parsed HTTP response body.
  */<|MERGE_RESOLUTION|>--- conflicted
+++ resolved
@@ -47,15 +47,7 @@
 export * from "./crypto/store/indexeddb-crypto-store";
 export * from "./content-repo";
 export * as ContentHelpers from "./content-helpers";
-export {
-    createNewMatrixCall,
-<<<<<<< HEAD
-    setAudioInput as setMatrixCallAudioInput,
-    setVideoInput as setMatrixCallVideoInput,
-    CallType,
-=======
->>>>>>> 2daa1ec4
-} from "./webrtc/call";
+export { createNewMatrixCall } from "./webrtc/call";
 
 // expose the underlying request object so different environments can use
 // different request libs (e.g. request or browser-request)
