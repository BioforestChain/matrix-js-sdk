/*
Copyright 2015 - 2021 The Matrix.org Foundation C.I.C.

Licensed under the Apache License, Version 2.0 (the "License");
you may not use this file except in compliance with the License.
You may obtain a copy of the License at

    http://www.apache.org/licenses/LICENSE-2.0

Unless required by applicable law or agreed to in writing, software
distributed under the License is distributed on an "AS IS" BASIS,
WITHOUT WARRANTIES OR CONDITIONS OF ANY KIND, either express or implied.
See the License for the specific language governing permissions and
limitations under the License.
*/

/**
 * Defines m.olm encryption/decryption
 *
 * @module crypto/algorithms/megolm
 */

import { logger } from '../../logger';
import * as olmlib from "../olmlib";
import {
    DecryptionAlgorithm,
    DecryptionError,
    EncryptionAlgorithm,
    IParams,
    registerAlgorithm,
    UnknownDeviceError,
} from "./base";
import { IDecryptedGroupMessage, WITHHELD_MESSAGES } from '../OlmDevice';
import { Room } from '../../models/room';
import { DeviceInfo } from "../deviceinfo";
import { IOlmSessionResult } from "../olmlib";
import { DeviceInfoMap } from "../DeviceList";
import { MatrixEvent } from "../../models/event";
<<<<<<< HEAD
import { IEncryptedContent, IEventDecryptionResult, IMegolmSessionData, IncomingRoomKeyRequest } from "../index";
=======
import { EventType, MsgType } from '../../@types/event';
import { IEventDecryptionResult, IMegolmSessionData, IncomingRoomKeyRequest } from "../index";
>>>>>>> 9bdeea0a
import { RoomKeyRequestState } from '../OutgoingRoomKeyRequestManager';
import { OlmGroupSessionExtraData } from "../../@types/crypto";
import { MatrixError } from "../../http-api";

// determine whether the key can be shared with invitees
export function isRoomSharedHistory(room: Room): boolean {
    const visibilityEvent = room?.currentState?.getStateEvents("m.room.history_visibility", "");
    // NOTE: if the room visibility is unset, it would normally default to
    // "world_readable".
    // (https://spec.matrix.org/unstable/client-server-api/#server-behaviour-5)
    // But we will be paranoid here, and treat it as a situation where the room
    // is not shared-history
    const visibility = visibilityEvent?.getContent()?.history_visibility;
    return ["world_readable", "shared"].includes(visibility);
}

interface IBlockedDevice {
    code: string;
    reason: string;
    deviceInfo: DeviceInfo;
}

interface IBlockedMap {
    [userId: string]: {
        [deviceId: string]: IBlockedDevice;
    };
}

export interface IOlmDevice<T = DeviceInfo> {
    userId: string;
    deviceInfo: T;
}

/* eslint-disable camelcase */
export interface IOutboundGroupSessionKey {
    chain_index: number;
    key: string;
}

interface IMessage {
    type: string;
    content: {
        algorithm: string;
        room_id: string;
        sender_key?: string;
        sender_claimed_ed25519_key?: string;
        session_id: string;
        session_key: string;
        chain_index: number;
        forwarding_curve25519_key_chain?: string[];
        "org.matrix.msc3061.shared_history": boolean;
    };
}

interface IKeyForwardingMessage extends IMessage {
    type: "m.forwarded_room_key";
}

interface IPayload extends Partial<IMessage> {
    code?: string;
    reason?: string;
    room_id?: string;
    session_id?: string;
    algorithm?: string;
    sender_key?: string;
}
/* eslint-enable camelcase */

interface SharedWithData {
    // The identity key of the device we shared with
    deviceKey: string;
    // The message index of the ratchet we shared with that device
    messageIndex: number;
}

/**
 * @private
 * @constructor
 *
 * @param {string} sessionId
 * @param {boolean} sharedHistory whether the session can be freely shared with
 *    other group members, according to the room history visibility settings
 *
 * @property {string} sessionId
 * @property {Number} useCount     number of times this session has been used
 * @property {Number} creationTime when the session was created (ms since the epoch)
 *
 * @property {object} sharedWithDevices
 *    devices with which we have shared the session key
 *        userId -> {deviceId -> SharedWithData}
 */
class OutboundSessionInfo {
    public useCount = 0;
    public creationTime: number;
    public sharedWithDevices: Record<string, Record<string, SharedWithData>> = {};
    public blockedDevicesNotified: Record<string, Record<string, boolean>> = {};

    constructor(public readonly sessionId: string, public readonly sharedHistory = false) {
        this.creationTime = new Date().getTime();
    }

    /**
     * Check if it's time to rotate the session
     *
     * @param {Number} rotationPeriodMsgs
     * @param {Number} rotationPeriodMs
     * @return {Boolean}
     */
    public needsRotation(rotationPeriodMsgs: number, rotationPeriodMs: number): boolean {
        const sessionLifetime = new Date().getTime() - this.creationTime;

        if (this.useCount >= rotationPeriodMsgs ||
            sessionLifetime >= rotationPeriodMs
        ) {
            logger.log(
                "Rotating megolm session after " + this.useCount +
                " messages, " + sessionLifetime + "ms",
            );
            return true;
        }

        return false;
    }

    public markSharedWithDevice(userId: string, deviceId: string, deviceKey: string, chainIndex: number): void {
        if (!this.sharedWithDevices[userId]) {
            this.sharedWithDevices[userId] = {};
        }
        this.sharedWithDevices[userId][deviceId] = { deviceKey, messageIndex: chainIndex };
    }

    public markNotifiedBlockedDevice(userId: string, deviceId: string): void {
        if (!this.blockedDevicesNotified[userId]) {
            this.blockedDevicesNotified[userId] = {};
        }
        this.blockedDevicesNotified[userId][deviceId] = true;
    }

    /**
     * Determine if this session has been shared with devices which it shouldn't
     * have been.
     *
     * @param {Object} devicesInRoom userId -> {deviceId -> object}
     *   devices we should shared the session with.
     *
     * @return {Boolean} true if we have shared the session with devices which aren't
     * in devicesInRoom.
     */
    public sharedWithTooManyDevices(devicesInRoom: Record<string, Record<string, object>>): boolean {
        for (const userId in this.sharedWithDevices) {
            if (!this.sharedWithDevices.hasOwnProperty(userId)) {
                continue;
            }

            if (!devicesInRoom.hasOwnProperty(userId)) {
                logger.log("Starting new megolm session because we shared with " + userId);
                return true;
            }

            for (const deviceId in this.sharedWithDevices[userId]) {
                if (!this.sharedWithDevices[userId].hasOwnProperty(deviceId)) {
                    continue;
                }

                if (!devicesInRoom[userId].hasOwnProperty(deviceId)) {
                    logger.log(
                        "Starting new megolm session because we shared with " +
                        userId + ":" + deviceId,
                    );
                    return true;
                }
            }
        }

        return false;
    }
}

/**
 * Megolm encryption implementation
 *
 * @constructor
 * @extends {module:crypto/algorithms/EncryptionAlgorithm}
 *
 * @param {object} params parameters, as per
 *     {@link module:crypto/algorithms/EncryptionAlgorithm}
 */
class MegolmEncryption extends EncryptionAlgorithm {
    // the most recent attempt to set up a session. This is used to serialise
    // the session setups, so that we have a race-free view of which session we
    // are using, and which devices we have shared the keys with. It resolves
    // with an OutboundSessionInfo (or undefined, for the first message in the
    // room).
    private setupPromise = Promise.resolve<OutboundSessionInfo | null>(null);

    // Map of outbound sessions by sessions ID. Used if we need a particular
    // session (the session we're currently using to send is always obtained
    // using setupPromise).
    private outboundSessions: Record<string, OutboundSessionInfo> = {};

    private readonly sessionRotationPeriodMsgs: number;
    private readonly sessionRotationPeriodMs: number;
    private encryptionPreparation?: {
        promise: Promise<void>;
        startTime: number;
    };

    constructor(params: IParams) {
        super(params);

        this.sessionRotationPeriodMsgs = params.config?.rotation_period_msgs ?? 100;
        this.sessionRotationPeriodMs = params.config?.rotation_period_ms ?? 7 * 24 * 3600 * 1000;
    }

    /**
     * @private
     *
     * @param {module:models/room} room
     * @param {Object} devicesInRoom The devices in this room, indexed by user ID
     * @param {Object} blocked The devices that are blocked, indexed by user ID
     * @param {boolean} [singleOlmCreationPhase] Only perform one round of olm
     *     session creation
     *
     * @return {Promise} Promise which resolves to the
     *    OutboundSessionInfo when setup is complete.
     */
    private async ensureOutboundSession(
        room: Room,
        devicesInRoom: DeviceInfoMap,
        blocked: IBlockedMap,
        singleOlmCreationPhase = false,
    ): Promise<OutboundSessionInfo> {
        // takes the previous OutboundSessionInfo, and considers whether to create
        // a new one. Also shares the key with any (new) devices in the room.
        //
        // Returns the successful session whether keyshare succeeds or not.
        //
        // returns a promise which resolves once the keyshare is successful.
        const setup = async (oldSession: OutboundSessionInfo | null): Promise<OutboundSessionInfo> => {
            const sharedHistory = isRoomSharedHistory(room);

            const session = await this.prepareSession(devicesInRoom, sharedHistory, oldSession);

            try {
                await this.shareSession(devicesInRoom, sharedHistory, singleOlmCreationPhase, blocked, session);
            } catch (e) {
                logger.error(`Failed to ensure outbound session in ${this.roomId}`, e);
            }

            return session;
        };

        // first wait for the previous share to complete
        const prom = this.setupPromise.then(setup);

        // Ensure any failures are logged for debugging
        prom.catch(e => {
            logger.error(`Failed to setup outbound session in ${this.roomId}`, e);
        });

        // setupPromise resolves to `session` whether or not the share succeeds
        this.setupPromise = prom;

        // but we return a promise which only resolves if the share was successful.
        return prom;
    }

    private async prepareSession(
        devicesInRoom: DeviceInfoMap,
        sharedHistory: boolean,
        session: OutboundSessionInfo | null,
    ): Promise<OutboundSessionInfo> {
        // history visibility changed
        if (session && sharedHistory !== session.sharedHistory) {
            session = null;
        }

        // need to make a brand new session?
        if (session?.needsRotation(this.sessionRotationPeriodMsgs, this.sessionRotationPeriodMs)) {
            logger.log("Starting new megolm session because we need to rotate.");
            session = null;
        }

        // determine if we have shared with anyone we shouldn't have
        if (session?.sharedWithTooManyDevices(devicesInRoom)) {
            session = null;
        }

        if (!session) {
            logger.log(`Starting new megolm session for room ${this.roomId}`);
            session = await this.prepareNewSession(sharedHistory);
            logger.log(`Started new megolm session ${session.sessionId} ` +
                `for room ${this.roomId}`);
            this.outboundSessions[session.sessionId] = session;
        }

        return session;
    }

    private async shareSession(
        devicesInRoom: DeviceInfoMap,
        sharedHistory: boolean,
        singleOlmCreationPhase: boolean,
        blocked: IBlockedMap,
        session: OutboundSessionInfo,
    ) {
        // now check if we need to share with any devices
        const shareMap: Record<string, DeviceInfo[]> = {};

        for (const [userId, userDevices] of Object.entries(devicesInRoom)) {
            for (const [deviceId, deviceInfo] of Object.entries(userDevices)) {
                const key = deviceInfo.getIdentityKey();
                if (key == this.olmDevice.deviceCurve25519Key) {
                    // don't bother sending to ourself
                    continue;
                }

                if (
                    !session.sharedWithDevices[userId] ||
                    session.sharedWithDevices[userId][deviceId] === undefined
                ) {
                    shareMap[userId] = shareMap[userId] || [];
                    shareMap[userId].push(deviceInfo);
                }
            }
        }

        const key = this.olmDevice.getOutboundGroupSessionKey(session.sessionId);
        const payload: IPayload = {
            type: "m.room_key",
            content: {
                "algorithm": olmlib.MEGOLM_ALGORITHM,
                "room_id": this.roomId,
                "session_id": session.sessionId,
                "session_key": key.key,
                "chain_index": key.chain_index,
                "org.matrix.msc3061.shared_history": sharedHistory,
            },
        };
        const [devicesWithoutSession, olmSessions] = await olmlib.getExistingOlmSessions(
            this.olmDevice, this.baseApis, shareMap,
        );

        await Promise.all([
            (async () => {
                // share keys with devices that we already have a session for
                logger.debug(`Sharing keys with existing Olm sessions in ${this.roomId}`, olmSessions);
                await this.shareKeyWithOlmSessions(session, key, payload, olmSessions);
                logger.debug(`Shared keys with existing Olm sessions in ${this.roomId}`);
            })(),
            (async () => {
                logger.debug(
                    `Sharing keys (start phase 1) with new Olm sessions in ${this.roomId}`,
                    devicesWithoutSession,
                );
                const errorDevices: IOlmDevice[] = [];

                // meanwhile, establish olm sessions for devices that we don't
                // already have a session for, and share keys with them.  If
                // we're doing two phases of olm session creation, use a
                // shorter timeout when fetching one-time keys for the first
                // phase.
                const start = Date.now();
                const failedServers: string[] = [];
                await this.shareKeyWithDevices(
                    session, key, payload, devicesWithoutSession, errorDevices,
                    singleOlmCreationPhase ? 10000 : 2000, failedServers,
                );
                logger.debug(`Shared keys (end phase 1) with new Olm sessions in ${this.roomId}`);

                if (!singleOlmCreationPhase && (Date.now() - start < 10000)) {
                    // perform the second phase of olm session creation if requested,
                    // and if the first phase didn't take too long
                    (async () => {
                        // Retry sending keys to devices that we were unable to establish
                        // an olm session for.  This time, we use a longer timeout, but we
                        // do this in the background and don't block anything else while we
                        // do this.  We only need to retry users from servers that didn't
                        // respond the first time.
                        const retryDevices: Record<string, DeviceInfo[]> = {};
                        const failedServerMap = new Set;
                        for (const server of failedServers) {
                            failedServerMap.add(server);
                        }
                        const failedDevices: IOlmDevice[] = [];
                        for (const { userId, deviceInfo } of errorDevices) {
                            const userHS = userId.slice(userId.indexOf(":") + 1);
                            if (failedServerMap.has(userHS)) {
                                retryDevices[userId] = retryDevices[userId] || [];
                                retryDevices[userId].push(deviceInfo);
                            } else {
                                // if we aren't going to retry, then handle it
                                // as a failed device
                                failedDevices.push({ userId, deviceInfo });
                            }
                        }

                        logger.debug(`Sharing keys (start phase 2) with new Olm sessions in ${this.roomId}`);
                        await this.shareKeyWithDevices(
                            session, key, payload, retryDevices, failedDevices, 30000,
                        );
                        logger.debug(`Shared keys (end phase 2) with new Olm sessions in ${this.roomId}`);

                        await this.notifyFailedOlmDevices(session, key, failedDevices);
                    })();
                } else {
                    await this.notifyFailedOlmDevices(session, key, errorDevices);
                }
                logger.debug(`Shared keys (all phases done) with new Olm sessions in ${this.roomId}`);
            })(),
            (async () => {
                logger.debug(`There are ${Object.entries(blocked).length} blocked devices in ${this.roomId}`,
                    Object.entries(blocked));

                // also, notify newly blocked devices that they're blocked
                logger.debug(`Notifying newly blocked devices in ${this.roomId}`);
                const blockedMap: Record<string, Record<string, { device: IBlockedDevice }>> = {};
                let blockedCount = 0;
                for (const [userId, userBlockedDevices] of Object.entries(blocked)) {
                    for (const [deviceId, device] of Object.entries(userBlockedDevices)) {
                        if (
                            !session.blockedDevicesNotified[userId] ||
                            session.blockedDevicesNotified[userId][deviceId] === undefined
                        ) {
                            blockedMap[userId] = blockedMap[userId] || {};
                            blockedMap[userId][deviceId] = { device };
                            blockedCount++;
                        }
                    }
                }

                await this.notifyBlockedDevices(session, blockedMap);
                logger.debug(`Notified ${blockedCount} newly blocked devices in ${this.roomId}`, blockedMap);
            })(),
        ]);
    }

    /**
     * @private
     *
     * @param {boolean} sharedHistory
     *
     * @return {module:crypto/algorithms/megolm.OutboundSessionInfo} session
     */
    private async prepareNewSession(sharedHistory: boolean): Promise<OutboundSessionInfo> {
        const sessionId = this.olmDevice.createOutboundGroupSession();
        const key = this.olmDevice.getOutboundGroupSessionKey(sessionId);

        await this.olmDevice.addInboundGroupSession(
            this.roomId, this.olmDevice.deviceCurve25519Key!, [], sessionId,
            key.key, { ed25519: this.olmDevice.deviceEd25519Key! }, false,
            { sharedHistory },
        );

        // don't wait for it to complete
        this.crypto.backupManager.backupGroupSession(this.olmDevice.deviceCurve25519Key!, sessionId);

        return new OutboundSessionInfo(sessionId, sharedHistory);
    }

    /**
     * Determines what devices in devicesByUser don't have an olm session as given
     * in devicemap.
     *
     * @private
     *
     * @param {object} devicemap the devices that have olm sessions, as returned by
     *     olmlib.ensureOlmSessionsForDevices.
     * @param {object} devicesByUser a map of user IDs to array of deviceInfo
     * @param {array} [noOlmDevices] an array to fill with devices that don't have
     *     olm sessions
     *
     * @return {array} an array of devices that don't have olm sessions.  If
     *     noOlmDevices is specified, then noOlmDevices will be returned.
     */
    private getDevicesWithoutSessions(
        devicemap: Record<string, Record<string, IOlmSessionResult>>,
        devicesByUser: Record<string, DeviceInfo[]>,
        noOlmDevices: IOlmDevice[] = [],
    ): IOlmDevice[] {
        for (const [userId, devicesToShareWith] of Object.entries(devicesByUser)) {
            const sessionResults = devicemap[userId];

            for (const deviceInfo of devicesToShareWith) {
                const deviceId = deviceInfo.deviceId;

                const sessionResult = sessionResults[deviceId];
                if (!sessionResult.sessionId) {
                    // no session with this device, probably because there
                    // were no one-time keys.

                    noOlmDevices.push({ userId, deviceInfo });
                    delete sessionResults[deviceId];

                    // ensureOlmSessionsForUsers has already done the logging,
                    // so just skip it.
                    continue;
                }
            }
        }

        return noOlmDevices;
    }

    /**
     * Splits the user device map into multiple chunks to reduce the number of
     * devices we encrypt to per API call.
     *
     * @private
     *
     * @param {object} devicesByUser map from userid to list of devices
     *
     * @return {array<array<object>>} the blocked devices, split into chunks
     */
    private splitDevices<T extends DeviceInfo | IBlockedDevice>(
        devicesByUser: Record<string, Record<string, { device: T }>>,
    ): IOlmDevice<T>[][] {
        const maxDevicesPerRequest = 20;

        // use an array where the slices of a content map gets stored
        let currentSlice: IOlmDevice<T>[] = [];
        const mapSlices = [currentSlice];

        for (const [userId, userDevices] of Object.entries(devicesByUser)) {
            for (const deviceInfo of Object.values(userDevices)) {
                currentSlice.push({
                    userId: userId,
                    deviceInfo: deviceInfo.device,
                });
            }

            // We do this in the per-user loop as we prefer that all messages to the
            // same user end up in the same API call to make it easier for the
            // server (e.g. only have to send one EDU if a remote user, etc). This
            // does mean that if a user has many devices we may go over the desired
            // limit, but its not a hard limit so that is fine.
            if (currentSlice.length > maxDevicesPerRequest) {
                // the current slice is filled up. Start inserting into the next slice
                currentSlice = [];
                mapSlices.push(currentSlice);
            }
        }
        if (currentSlice.length === 0) {
            mapSlices.pop();
        }
        return mapSlices;
    }

    /**
     * @private
     *
     * @param {module:crypto/algorithms/megolm.OutboundSessionInfo} session
     *
     * @param {number} chainIndex current chain index
     *
     * @param {object<userId, deviceInfo>} userDeviceMap
     *   mapping from userId to deviceInfo
     *
     * @param {object} payload fields to include in the encrypted payload
     *
     * @return {Promise} Promise which resolves once the key sharing
     *     for the given userDeviceMap is generated and has been sent.
     */
    private encryptAndSendKeysToDevices(
        session: OutboundSessionInfo,
        chainIndex: number,
        devices: IOlmDevice[],
        payload: IPayload,
    ): Promise<void> {
        return this.crypto.encryptAndSendToDevices(
            devices,
            payload,
        ).then(() => {
            // store that we successfully uploaded the keys of the current slice
            for (const device of devices) {
                session.markSharedWithDevice(
                    device.userId,
                    device.deviceInfo.deviceId,
                    device.deviceInfo.getIdentityKey(),
                    chainIndex,
                );
            }
        }).catch((error) => {
            logger.error("failed to encryptAndSendToDevices", error);
            throw error;
        });
    }

    /**
     * @private
     *
     * @param {module:crypto/algorithms/megolm.OutboundSessionInfo} session
     *
     * @param {array<object>} userDeviceMap list of blocked devices to notify
     *
     * @param {object} payload fields to include in the notification payload
     *
     * @return {Promise} Promise which resolves once the notifications
     *     for the given userDeviceMap is generated and has been sent.
     */
    private async sendBlockedNotificationsToDevices(
        session: OutboundSessionInfo,
        userDeviceMap: IOlmDevice<IBlockedDevice>[],
        payload: IPayload,
    ): Promise<void> {
        const contentMap: Record<string, Record<string, IPayload>> = {};

        for (const val of userDeviceMap) {
            const userId = val.userId;
            const blockedInfo = val.deviceInfo;
            const deviceInfo = blockedInfo.deviceInfo;
            const deviceId = deviceInfo.deviceId;

            const message = Object.assign({}, payload);
            message.code = blockedInfo.code;
            message.reason = blockedInfo.reason;
            if (message.code === "m.no_olm") {
                delete message.room_id;
                delete message.session_id;
            }

            if (!contentMap[userId]) {
                contentMap[userId] = {};
            }
            contentMap[userId][deviceId] = message;
        }

        await this.baseApis.sendToDevice("m.room_key.withheld", contentMap);

        // record the fact that we notified these blocked devices
        for (const userId of Object.keys(contentMap)) {
            for (const deviceId of Object.keys(contentMap[userId])) {
                session.markNotifiedBlockedDevice(userId, deviceId);
            }
        }
    }

    /**
     * Re-shares a megolm session key with devices if the key has already been
     * sent to them.
     *
     * @param {string} senderKey The key of the originating device for the session
     * @param {string} sessionId ID of the outbound session to share
     * @param {string} userId ID of the user who owns the target device
     * @param {module:crypto/deviceinfo} device The target device
     */
    public async reshareKeyWithDevice(
        senderKey: string,
        sessionId: string,
        userId: string,
        device: DeviceInfo,
    ): Promise<void> {
        const obSessionInfo = this.outboundSessions[sessionId];
        if (!obSessionInfo) {
            logger.debug(`megolm session ${sessionId} not found: not re-sharing keys`);
            return;
        }

        // The chain index of the key we previously sent this device
        if (obSessionInfo.sharedWithDevices[userId] === undefined) {
            logger.debug(`megolm session ${sessionId} never shared with user ${userId}`);
            return;
        }
        const sessionSharedData = obSessionInfo.sharedWithDevices[userId][device.deviceId];
        if (sessionSharedData === undefined) {
            logger.debug(
                "megolm session ID " + sessionId + " never shared with device " +
                userId + ":" + device.deviceId,
            );
            return;
        }

        if (sessionSharedData.deviceKey !== device.getIdentityKey()) {
            logger.warn(
                `Session has been shared with device ${device.deviceId} but with identity ` +
                `key ${sessionSharedData.deviceKey}. Key is now ${device.getIdentityKey()}!`,
            );
            return;
        }

        // get the key from the inbound session: the outbound one will already
        // have been ratcheted to the next chain index.
        const key = await this.olmDevice.getInboundGroupSessionKey(
            this.roomId, senderKey, sessionId, sessionSharedData.messageIndex,
        );

        if (!key) {
            logger.warn(
                `No inbound session key found for megolm ${sessionId}: not re-sharing keys`,
            );
            return;
        }

        await olmlib.ensureOlmSessionsForDevices(
            this.olmDevice, this.baseApis, {
                [userId]: [device],
            },
        );

        const payload = {
            type: "m.forwarded_room_key",
            content: {
                "algorithm": olmlib.MEGOLM_ALGORITHM,
                "room_id": this.roomId,
                "session_id": sessionId,
                "session_key": key.key,
                "chain_index": key.chain_index,
                "sender_key": senderKey,
                "sender_claimed_ed25519_key": key.sender_claimed_ed25519_key,
                "forwarding_curve25519_key_chain": key.forwarding_curve25519_key_chain,
                "org.matrix.msc3061.shared_history": key.shared_history || false,
            },
        };

        const encryptedContent = {
            algorithm: olmlib.OLM_ALGORITHM,
            sender_key: this.olmDevice.deviceCurve25519Key,
            ciphertext: {},
        };
        await olmlib.encryptMessageForDevice(
            encryptedContent.ciphertext,
            this.userId,
            this.deviceId,
            this.olmDevice,
            userId,
            device,
            payload,
        );

        await this.baseApis.sendToDevice("m.room.encrypted", {
            [userId]: {
                [device.deviceId]: encryptedContent,
            },
        });
        logger.debug(`Re-shared key for megolm session ${sessionId} with ${userId}:${device.deviceId}`);
    }

    /**
     * @private
     *
     * @param {module:crypto/algorithms/megolm.OutboundSessionInfo} session
     *
     * @param {object} key the session key as returned by
     *    OlmDevice.getOutboundGroupSessionKey
     *
     * @param {object} payload the base to-device message payload for sharing keys
     *
     * @param {object<string, module:crypto/deviceinfo[]>} devicesByUser
     *    map from userid to list of devices
     *
     * @param {array<object>} errorDevices
     *    array that will be populated with the devices that we can't get an
     *    olm session for
     *
     * @param {Number} [otkTimeout] The timeout in milliseconds when requesting
     *     one-time keys for establishing new olm sessions.
     *
     * @param {Array} [failedServers] An array to fill with remote servers that
     *     failed to respond to one-time-key requests.
     */
    private async shareKeyWithDevices(
        session: OutboundSessionInfo,
        key: IOutboundGroupSessionKey,
        payload: IPayload,
        devicesByUser: Record<string, DeviceInfo[]>,
        errorDevices: IOlmDevice[],
        otkTimeout: number,
        failedServers?: string[],
    ) {
        logger.debug(`Ensuring Olm sessions for devices in ${this.roomId}`);
        const devicemap = await olmlib.ensureOlmSessionsForDevices(
            this.olmDevice, this.baseApis, devicesByUser, false, otkTimeout, failedServers,
            logger.withPrefix?.(`[${this.roomId}]`),
        );
        logger.debug(`Ensured Olm sessions for devices in ${this.roomId}`);

        this.getDevicesWithoutSessions(devicemap, devicesByUser, errorDevices);

        logger.debug(`Sharing keys with newly created Olm sessions in ${this.roomId}`);
        await this.shareKeyWithOlmSessions(session, key, payload, devicemap);
        logger.debug(`Shared keys with newly created Olm sessions in ${this.roomId}`);
    }

    private async shareKeyWithOlmSessions(
        session: OutboundSessionInfo,
        key: IOutboundGroupSessionKey,
        payload: IPayload,
        devicemap: Record<string, Record<string, IOlmSessionResult>>,
    ): Promise<void> {
        const userDeviceMaps = this.splitDevices(devicemap);

        for (let i = 0; i < userDeviceMaps.length; i++) {
            const taskDetail =
                `megolm keys for ${session.sessionId} ` +
                `in ${this.roomId} (slice ${i + 1}/${userDeviceMaps.length})`;
            try {
                logger.debug(`Sharing ${taskDetail}`,
                    userDeviceMaps[i].map((d) => `${d.userId}/${d.deviceInfo.deviceId}`));
                await this.encryptAndSendKeysToDevices(
                    session, key.chain_index, userDeviceMaps[i], payload,
                );
                logger.debug(`Shared ${taskDetail}`);
            } catch (e) {
                logger.error(`Failed to share ${taskDetail}`);
                throw e;
            }
        }
    }

    /**
     * Notify devices that we weren't able to create olm sessions.
     *
     * @param {module:crypto/algorithms/megolm.OutboundSessionInfo} session
     *
     * @param {object} key
     *
     * @param {Array<object>} failedDevices the devices that we were unable to
     *     create olm sessions for, as returned by shareKeyWithDevices
     */
    private async notifyFailedOlmDevices(
        session: OutboundSessionInfo,
        key: IOutboundGroupSessionKey,
        failedDevices: IOlmDevice[],
    ): Promise<void> {
        logger.debug(
            `Notifying ${failedDevices.length} devices we failed to ` +
            `create Olm sessions in ${this.roomId}`,
        );

        // mark the devices that failed as "handled" because we don't want to try
        // to claim a one-time-key for dead devices on every message.
        for (const { userId, deviceInfo } of failedDevices) {
            const deviceId = deviceInfo.deviceId;

            session.markSharedWithDevice(
                userId, deviceId, deviceInfo.getIdentityKey(), key.chain_index,
            );
        }

        const unnotifiedFailedDevices =
            await this.olmDevice.filterOutNotifiedErrorDevices(
                failedDevices,
            );
        logger.debug(
            `Need to notify ${unnotifiedFailedDevices.length} failed devices ` +
            `which haven't been notified before in ${this.roomId}`,
        );
        const blockedMap: Record<string, Record<string, { device: IBlockedDevice }>> = {};
        for (const { userId, deviceInfo } of unnotifiedFailedDevices) {
            blockedMap[userId] = blockedMap[userId] || {};
            // we use a similar format to what
            // olmlib.ensureOlmSessionsForDevices returns, so that
            // we can use the same function to split
            blockedMap[userId][deviceInfo.deviceId] = {
                device: {
                    code: "m.no_olm",
                    reason: WITHHELD_MESSAGES["m.no_olm"],
                    deviceInfo,
                },
            };
        }

        // send the notifications
        await this.notifyBlockedDevices(session, blockedMap);
        logger.debug(
            `Notified ${unnotifiedFailedDevices.length} devices we failed to ` +
            `create Olm sessions in ${this.roomId}`,
        );
    }

    /**
     * Notify blocked devices that they have been blocked.
     *
     * @param {module:crypto/algorithms/megolm.OutboundSessionInfo} session
     *
     * @param {object<string, object>} devicesByUser
     *    map from userid to device ID to blocked data
     */
    private async notifyBlockedDevices(
        session: OutboundSessionInfo,
        devicesByUser: Record<string, Record<string, { device: IBlockedDevice }>>,
    ): Promise<void> {
        const payload: IPayload = {
            room_id: this.roomId,
            session_id: session.sessionId,
            algorithm: olmlib.MEGOLM_ALGORITHM,
            sender_key: this.olmDevice.deviceCurve25519Key!,
        };

        const userDeviceMaps = this.splitDevices(devicesByUser);

        for (let i = 0; i < userDeviceMaps.length; i++) {
            try {
                await this.sendBlockedNotificationsToDevices(session, userDeviceMaps[i], payload);
                logger.log(`Completed blacklist notification for ${session.sessionId} `
                    + `in ${this.roomId} (slice ${i + 1}/${userDeviceMaps.length})`);
            } catch (e) {
                logger.log(`blacklist notification for ${session.sessionId} in `
                    + `${this.roomId} (slice ${i + 1}/${userDeviceMaps.length}) failed`);

                throw e;
            }
        }
    }

    /**
     * Perform any background tasks that can be done before a message is ready to
     * send, in order to speed up sending of the message.
     *
     * @param {module:models/room} room the room the event is in
     */
    public prepareToEncrypt(room: Room): void {
        if (this.encryptionPreparation != null) {
            // We're already preparing something, so don't do anything else.
            // FIXME: check if we need to restart
            // (https://github.com/matrix-org/matrix-js-sdk/issues/1255)
            const elapsedTime = Date.now() - this.encryptionPreparation.startTime;
            logger.debug(
                `Already started preparing to encrypt for ${this.roomId} ` +
                `${elapsedTime} ms ago, skipping`,
            );
            return;
        }

        logger.debug(`Preparing to encrypt events for ${this.roomId}`);

        this.encryptionPreparation = {
            startTime: Date.now(),
            promise: (async () => {
                try {
                    logger.debug(`Getting devices in ${this.roomId}`);
                    const [devicesInRoom, blocked] = await this.getDevicesInRoom(room);

                    if (this.crypto.getGlobalErrorOnUnknownDevices()) {
                        // Drop unknown devices for now.  When the message gets sent, we'll
                        // throw an error, but we'll still be prepared to send to the known
                        // devices.
                        this.removeUnknownDevices(devicesInRoom);
                    }

                    logger.debug(`Ensuring outbound session in ${this.roomId}`);
                    await this.ensureOutboundSession(room, devicesInRoom, blocked, true);

                    logger.debug(`Ready to encrypt events for ${this.roomId}`);
                } catch (e) {
                    logger.error(`Failed to prepare to encrypt events for ${this.roomId}`, e);
                } finally {
                    delete this.encryptionPreparation;
                }
            })(),
        };
    }

    /**
     * @inheritdoc
     *
     * @param {module:models/room} room
     * @param {string} eventType
     * @param {object} content plaintext event content
     *
     * @return {Promise} Promise which resolves to the new event body
     */
    public async encryptMessage(room: Room, eventType: string, content: object): Promise<object> {
        logger.log(`Starting to encrypt event for ${this.roomId}`);

        if (this.encryptionPreparation != null) {
            // If we started sending keys, wait for it to be done.
            // FIXME: check if we need to cancel
            // (https://github.com/matrix-org/matrix-js-sdk/issues/1255)
            try {
                await this.encryptionPreparation.promise;
            } catch (e) {
                // ignore any errors -- if the preparation failed, we'll just
                // restart everything here
            }
        }

        /**
         * When using in-room messages and the room has encryption enabled,
         * clients should ensure that encryption does not hinder the verification.
         */
        const forceDistributeToUnverified = this.isVerificationEvent(eventType, content);
        const [devicesInRoom, blocked] = await this.getDevicesInRoom(room, forceDistributeToUnverified);

        // check if any of these devices are not yet known to the user.
        // if so, warn the user so they can verify or ignore.
        if (this.crypto.getGlobalErrorOnUnknownDevices()) {
            this.checkForUnknownDevices(devicesInRoom);
        }

        const session = await this.ensureOutboundSession(room, devicesInRoom, blocked);
        const payloadJson = {
            room_id: this.roomId,
            type: eventType,
            content: content,
        };

        const ciphertext = this.olmDevice.encryptGroupMessage(
            session.sessionId, JSON.stringify(payloadJson),
        );
        const encryptedContent = {
            algorithm: olmlib.MEGOLM_ALGORITHM,
            sender_key: this.olmDevice.deviceCurve25519Key,
            ciphertext: ciphertext,
            session_id: session.sessionId,
            // Include our device ID so that recipients can send us a
            // m.new_device message if they don't have our session key.
            // XXX: Do we still need this now that m.new_device messages
            // no longer exist since #483?
            device_id: this.deviceId,
        };

        session.useCount++;
        return encryptedContent;
    }

    private isVerificationEvent(eventType: string, content: object): boolean {
        switch (eventType) {
            case EventType.KeyVerificationCancel:
            case EventType.KeyVerificationDone:
            case EventType.KeyVerificationMac:
            case EventType.KeyVerificationStart:
            case EventType.KeyVerificationKey:
            case EventType.KeyVerificationReady:
            case EventType.KeyVerificationAccept: {
                return true;
            }
            case EventType.RoomMessage: {
                return content['msgtype'] === MsgType.KeyVerificationRequest;
            }
            default: {
                return false;
            }
        }
    }

    /**
     * Forces the current outbound group session to be discarded such
     * that another one will be created next time an event is sent.
     *
     * This should not normally be necessary.
     */
    public forceDiscardSession(): void {
        this.setupPromise = this.setupPromise.then(() => null);
    }

    /**
     * Checks the devices we're about to send to and see if any are entirely
     * unknown to the user.  If so, warn the user, and mark them as known to
     * give the user a chance to go verify them before re-sending this message.
     *
     * @param {Object} devicesInRoom userId -> {deviceId -> object}
     *   devices we should shared the session with.
     */
    private checkForUnknownDevices(devicesInRoom: DeviceInfoMap): void {
        const unknownDevices: Record<string, Record<string, DeviceInfo>> = {};

        Object.keys(devicesInRoom).forEach((userId) => {
            Object.keys(devicesInRoom[userId]).forEach((deviceId) => {
                const device = devicesInRoom[userId][deviceId];
                if (device.isUnverified() && !device.isKnown()) {
                    if (!unknownDevices[userId]) {
                        unknownDevices[userId] = {};
                    }
                    unknownDevices[userId][deviceId] = device;
                }
            });
        });

        if (Object.keys(unknownDevices).length) {
            // it'd be kind to pass unknownDevices up to the user in this error
            throw new UnknownDeviceError(
                "This room contains unknown devices which have not been verified. " +
                "We strongly recommend you verify them before continuing.", unknownDevices);
        }
    }

    /**
     * Remove unknown devices from a set of devices.  The devicesInRoom parameter
     * will be modified.
     *
     * @param {Object} devicesInRoom userId -> {deviceId -> object}
     *   devices we should shared the session with.
     */
    private removeUnknownDevices(devicesInRoom: DeviceInfoMap): void {
        for (const [userId, userDevices] of Object.entries(devicesInRoom)) {
            for (const [deviceId, device] of Object.entries(userDevices)) {
                if (device.isUnverified() && !device.isKnown()) {
                    delete userDevices[deviceId];
                }
            }

            if (Object.keys(userDevices).length === 0) {
                delete devicesInRoom[userId];
            }
        }
    }

    /**
     * Get the list of unblocked devices for all users in the room
     *
     * @param {module:models/room} room
     * @param forceDistributeToUnverified if set to true will include the unverified devices
     * even if setting is set to block them (useful for verification)
     *
     * @return {Promise} Promise which resolves to an array whose
     *     first element is a map from userId to deviceId to deviceInfo indicating
     *     the devices that messages should be encrypted to, and whose second
     *     element is a map from userId to deviceId to data indicating the devices
     *     that are in the room but that have been blocked
     */
    private async getDevicesInRoom(
        room: Room,
        forceDistributeToUnverified = false,
    ): Promise<[DeviceInfoMap, IBlockedMap]> {
        const members = await room.getEncryptionTargetMembers();
        const roomMembers = members.map(function(u) {
            return u.userId;
        });

        // The global value is treated as a default for when rooms don't specify a value.
        let isBlacklisting = this.crypto.getGlobalBlacklistUnverifiedDevices();
        if (typeof room.getBlacklistUnverifiedDevices() === 'boolean') {
            isBlacklisting = room.getBlacklistUnverifiedDevices();
        }

        // We are happy to use a cached version here: we assume that if we already
        // have a list of the user's devices, then we already share an e2e room
        // with them, which means that they will have announced any new devices via
        // device_lists in their /sync response.  This cache should then be maintained
        // using all the device_lists changes and left fields.
        // See https://github.com/vector-im/element-web/issues/2305 for details.
        const devices = await this.crypto.downloadKeys(roomMembers, false);
        const blocked: IBlockedMap = {};
        // remove any blocked devices
        for (const userId in devices) {
            if (!devices.hasOwnProperty(userId)) {
                continue;
            }

            const userDevices = devices[userId];
            for (const deviceId in userDevices) {
                if (!userDevices.hasOwnProperty(deviceId)) {
                    continue;
                }

                const deviceTrust = this.crypto.checkDeviceTrust(userId, deviceId);

                if (userDevices[deviceId].isBlocked() ||
                    (!deviceTrust.isVerified() && isBlacklisting && !forceDistributeToUnverified)
                ) {
                    if (!blocked[userId]) {
                        blocked[userId] = {};
                    }
                    const isBlocked = userDevices[deviceId].isBlocked();
                    blocked[userId][deviceId] = {
                        code: isBlocked ? "m.blacklisted" : "m.unverified",
                        reason: WITHHELD_MESSAGES[isBlocked ? "m.blacklisted" : "m.unverified"],
                        deviceInfo: userDevices[deviceId],
                    };
                    delete userDevices[deviceId];
                }
            }
        }

        return [devices, blocked];
    }
}

/**
 * Megolm decryption implementation
 *
 * @constructor
 * @extends {module:crypto/algorithms/DecryptionAlgorithm}
 *
 * @param {object} params parameters, as per
 *     {@link module:crypto/algorithms/DecryptionAlgorithm}
 */
class MegolmDecryption extends DecryptionAlgorithm {
    // events which we couldn't decrypt due to unknown sessions /
    // indexes, or which we could only decrypt with untrusted keys:
    // map from senderKey|sessionId to Set of MatrixEvents
    private pendingEvents = new Map<string, Map<string, Set<MatrixEvent>>>();

    // this gets stubbed out by the unit tests.
    private olmlib = olmlib;

    /**
     * @inheritdoc
     *
     * @param {MatrixEvent} event
     *
     * returns a promise which resolves to a
     * {@link module:crypto~EventDecryptionResult} once we have finished
     * decrypting, or rejects with an `algorithms.DecryptionError` if there is a
     * problem decrypting the event.
     */
    public async decryptEvent(event: MatrixEvent): Promise<IEventDecryptionResult> {
        const content = event.getWireContent();

        if (!content.sender_key || !content.session_id ||
            !content.ciphertext
        ) {
            throw new DecryptionError(
                "MEGOLM_MISSING_FIELDS",
                "Missing fields in input",
            );
        }

        // we add the event to the pending list *before* we start decryption.
        //
        // then, if the key turns up while decryption is in progress (and
        // decryption fails), we will schedule a retry.
        // (fixes https://github.com/vector-im/element-web/issues/5001)
        this.addEventToPendingList(event);

        let res: IDecryptedGroupMessage | null;
        try {
            res = await this.olmDevice.decryptGroupMessage(
                event.getRoomId()!, content.sender_key, content.session_id, content.ciphertext,
                event.getId(), event.getTs(),
            );
        } catch (e) {
            if ((<Error>e).name === "DecryptionError") {
                // re-throw decryption errors as-is
                throw e;
            }

            let errorCode = "OLM_DECRYPT_GROUP_MESSAGE_ERROR";

            if ((<MatrixError>e)?.message === 'OLM.UNKNOWN_MESSAGE_INDEX') {
                this.requestKeysForEvent(event);

                errorCode = 'OLM_UNKNOWN_MESSAGE_INDEX';
            }

            throw new DecryptionError(
                errorCode,
                e ? e.toString() : "Unknown Error: Error is undefined", {
                    session: content.sender_key + '|' + content.session_id,
                },
            );
        }

        if (res === null) {
            // We've got a message for a session we don't have.
            // try and get the missing key from the backup first
            this.crypto.backupManager.queryKeyBackupRateLimited(event.getRoomId(), content.session_id).catch(() => {});

            // (XXX: We might actually have received this key since we started
            // decrypting, in which case we'll have scheduled a retry, and this
            // request will be redundant. We could probably check to see if the
            // event is still in the pending list; if not, a retry will have been
            // scheduled, so we needn't send out the request here.)
            this.requestKeysForEvent(event);

            // See if there was a problem with the olm session at the time the
            // event was sent.  Use a fuzz factor of 2 minutes.
            const problem = await this.olmDevice.sessionMayHaveProblems(
                content.sender_key, event.getTs() - 120000,
            );
            if (problem) {
                let problemDescription = PROBLEM_DESCRIPTIONS[problem.type as "no_olm"] || PROBLEM_DESCRIPTIONS.unknown;
                if (problem.fixed) {
                    problemDescription +=
                        " Trying to create a new secure channel and re-requesting the keys.";
                }
                throw new DecryptionError(
                    "MEGOLM_UNKNOWN_INBOUND_SESSION_ID",
                    problemDescription,
                    {
                        session: content.sender_key + '|' + content.session_id,
                    },
                );
            }

            throw new DecryptionError(
                "MEGOLM_UNKNOWN_INBOUND_SESSION_ID",
                "The sender's device has not sent us the keys for this message.",
                {
                    session: content.sender_key + '|' + content.session_id,
                },
            );
        }

        // Success. We can remove the event from the pending list, if
        // that hasn't already happened. However, if the event was
        // decrypted with an untrusted key, leave it on the pending
        // list so it will be retried if we find a trusted key later.
        if (!res.untrusted) {
            this.removeEventFromPendingList(event);
        }

        const payload = JSON.parse(res.result);

        // belt-and-braces check that the room id matches that indicated by the HS
        // (this is somewhat redundant, since the megolm session is scoped to the
        // room, so neither the sender nor a MITM can lie about the room_id).
        if (payload.room_id !== event.getRoomId()) {
            throw new DecryptionError(
                "MEGOLM_BAD_ROOM",
                "Message intended for room " + payload.room_id,
            );
        }

        return {
            clearEvent: payload,
            senderCurve25519Key: res.senderKey,
            claimedEd25519Key: res.keysClaimed.ed25519,
            forwardingCurve25519KeyChain: res.forwardingCurve25519KeyChain,
            untrusted: res.untrusted,
        };
    }

    private requestKeysForEvent(event: MatrixEvent): void {
        const wireContent = event.getWireContent();

        const recipients = event.getKeyRequestRecipients(this.userId);

        this.crypto.requestRoomKey({
            room_id: event.getRoomId()!,
            algorithm: wireContent.algorithm,
            sender_key: wireContent.sender_key,
            session_id: wireContent.session_id,
        }, recipients);
    }

    /**
     * Add an event to the list of those awaiting their session keys.
     *
     * @private
     *
     * @param {module:models/event.MatrixEvent} event
     */
    private addEventToPendingList(event: MatrixEvent): void {
        const content = event.getWireContent();
        const senderKey = content.sender_key;
        const sessionId = content.session_id;
        if (!this.pendingEvents.has(senderKey)) {
            this.pendingEvents.set(senderKey, new Map<string, Set<MatrixEvent>>());
        }
        const senderPendingEvents = this.pendingEvents.get(senderKey)!;
        if (!senderPendingEvents.has(sessionId)) {
            senderPendingEvents.set(sessionId, new Set());
        }
        senderPendingEvents.get(sessionId)?.add(event);
    }

    /**
     * Remove an event from the list of those awaiting their session keys.
     *
     * @private
     *
     * @param {module:models/event.MatrixEvent} event
     */
    private removeEventFromPendingList(event: MatrixEvent): void {
        const content = event.getWireContent();
        const senderKey = content.sender_key;
        const sessionId = content.session_id;
        const senderPendingEvents = this.pendingEvents.get(senderKey);
        const pendingEvents = senderPendingEvents?.get(sessionId);
        if (!pendingEvents) {
            return;
        }

        pendingEvents.delete(event);
        if (pendingEvents.size === 0) {
            senderPendingEvents!.delete(sessionId);
        }
        if (senderPendingEvents!.size === 0) {
            this.pendingEvents.delete(senderKey);
        }
    }

    /**
     * @inheritdoc
     *
     * @param {module:models/event.MatrixEvent} event key event
     */
    public async onRoomKeyEvent(event: MatrixEvent): Promise<void> {
        const content = event.getContent<Partial<IMessage["content"]>>();
        let senderKey = event.getSenderKey()!;
        let forwardingKeyChain: string[] = [];
        let exportFormat = false;
        let keysClaimed: ReturnType<MatrixEvent["getKeysClaimed"]>;

        const extraSessionData: OlmGroupSessionExtraData = {};

        if (!content.room_id ||
            !content.session_key ||
            !content.session_id ||
            !content.algorithm
        ) {
            logger.error("key event is missing fields");
            return;
        }

        if (!olmlib.isOlmEncrypted(event)) {
            logger.error("key event not properly encrypted");
            return;
        }

        if (content["org.matrix.msc3061.shared_history"]) {
            extraSessionData.sharedHistory = true;
        }

        if (event.getType() == "m.forwarded_room_key") {
            const deviceInfo = this.crypto.deviceList.getDeviceByIdentityKey(
                olmlib.OLM_ALGORITHM,
                senderKey,
            );
            const senderKeyUser = this.baseApis.crypto!.deviceList.getUserByIdentityKey(
                olmlib.OLM_ALGORITHM,
                senderKey,
            );
            if (senderKeyUser !== event.getSender()) {
                logger.error("sending device does not belong to the user it claims to be from");
                return;
            }
            const outgoingRequests = deviceInfo ? await this.crypto.cryptoStore.getOutgoingRoomKeyRequestsByTarget(
                event.getSender(), deviceInfo.deviceId, [RoomKeyRequestState.Sent],
            ) : [];
            const weRequested = outgoingRequests.some((req) => (
                req.requestBody.room_id === content.room_id && req.requestBody.session_id === content.session_id
            ));
            const room = this.baseApis.getRoom(content.room_id);
            const memberEvent = room?.getMember(this.userId)?.events.member;
            const fromInviter = memberEvent?.getSender() === event.getSender() ||
                (memberEvent?.getUnsigned()?.prev_sender === event.getSender() &&
                    memberEvent?.getPrevContent()?.membership === "invite");
            const fromUs = event.getSender() === this.baseApis.getUserId();

            if (!weRequested && !fromUs) {
                // If someone sends us an unsolicited key and they're
                // not one of our other devices and it's not shared
                // history, ignore it
                if (!extraSessionData.sharedHistory) {
                    logger.log("forwarded key not shared history - ignoring");
                    return;
                }

                // If someone sends us an unsolicited key for a room
                // we're already in, and they're not one of our other
                // devices or the one who invited us, ignore it
                if (room && !fromInviter) {
                    logger.log("forwarded key not from inviter or from us - ignoring");
                    return;
                }
            }

            exportFormat = true;
            forwardingKeyChain = Array.isArray(content.forwarding_curve25519_key_chain) ?
                content.forwarding_curve25519_key_chain : [];

            // copy content before we modify it
            forwardingKeyChain = forwardingKeyChain.slice();
            forwardingKeyChain.push(senderKey);

            if (!content.sender_key) {
                logger.error("forwarded_room_key event is missing sender_key field");
                return;
            }

            const ed25519Key = content.sender_claimed_ed25519_key;
            if (!ed25519Key) {
                logger.error(
                    `forwarded_room_key_event is missing sender_claimed_ed25519_key field`,
                );
                return;
            }

            keysClaimed = {
                ed25519: ed25519Key,
            };

            // If this is a key for a room we're not in, don't load it
            // yet, just park it in case *this sender* invites us to
            // that room later
            if (!room) {
                const parkedData = {
                    senderId: event.getSender(),
                    senderKey: content.sender_key,
                    sessionId: content.session_id,
                    sessionKey: content.session_key,
                    keysClaimed,
                    forwardingCurve25519KeyChain: forwardingKeyChain,
                };
                await this.crypto.cryptoStore.doTxn(
                    'readwrite',
                    ['parked_shared_history'],
                    (txn) => this.crypto.cryptoStore.addParkedSharedHistory(content.room_id!, parkedData, txn),
                    logger.withPrefix("[addParkedSharedHistory]"),
                );
                return;
            }

            const sendingDevice = this.crypto.deviceList.getDeviceByIdentityKey(
                olmlib.OLM_ALGORITHM,
                senderKey,
            ) ?? undefined;
            const deviceTrust = this.crypto.checkDeviceInfoTrust(event.getSender(), sendingDevice);

            if (fromUs && !deviceTrust.isVerified()) {
                return;
            }

            // forwarded keys are always untrusted
            extraSessionData.untrusted = true;

            // replace the sender key with the sender key of the session
            // creator for storage
            senderKey = content.sender_key;
        } else {
            keysClaimed = event.getKeysClaimed();
        }

        if (content["org.matrix.msc3061.shared_history"]) {
            extraSessionData.sharedHistory = true;
        }

        try {
            await this.olmDevice.addInboundGroupSession(
                content.room_id,
                senderKey,
                forwardingKeyChain,
                content.session_id,
                content.session_key,
                keysClaimed,
                exportFormat,
                extraSessionData,
            );

            // have another go at decrypting events sent with this session.
            if (await this.retryDecryption(senderKey, content.session_id, !extraSessionData.untrusted)) {
                // cancel any outstanding room key requests for this session.
                // Only do this if we managed to decrypt every message in the
                // session, because if we didn't, we leave the other key
                // requests in the hopes that someone sends us a key that
                // includes an earlier index.
                this.crypto.cancelRoomKeyRequest({
                    algorithm: content.algorithm,
                    room_id: content.room_id,
                    session_id: content.session_id,
                    sender_key: senderKey,
                });
            }

            // don't wait for the keys to be backed up for the server
            await this.crypto.backupManager.backupGroupSession(senderKey, content.session_id);
        } catch (e) {
            logger.error(`Error handling m.room_key_event: ${e}`);
        }
    }

    /**
     * @inheritdoc
     *
     * @param {module:models/event.MatrixEvent} event key event
     */
    public async onRoomKeyWithheldEvent(event: MatrixEvent): Promise<void> {
        const content = event.getContent();
        const senderKey = content.sender_key;

        if (content.code === "m.no_olm") {
            const sender = event.getSender();
            logger.warn(
                `${sender}:${senderKey} was unable to establish an olm session with us`,
            );
            // if the sender says that they haven't been able to establish an olm
            // session, let's proactively establish one

            // Note: after we record that the olm session has had a problem, we
            // trigger retrying decryption for all the messages from the sender's
            // key, so that we can update the error message to indicate the olm
            // session problem.

            if (await this.olmDevice.getSessionIdForDevice(senderKey)) {
                // a session has already been established, so we don't need to
                // create a new one.
                logger.debug("New session already created.  Not creating a new one.");
                await this.olmDevice.recordSessionProblem(senderKey, "no_olm", true);
                this.retryDecryptionFromSender(senderKey);
                return;
            }
            let device = this.crypto.deviceList.getDeviceByIdentityKey(
                content.algorithm, senderKey,
            );
            if (!device) {
                // if we don't know about the device, fetch the user's devices again
                // and retry before giving up
                await this.crypto.downloadKeys([sender], false);
                device = this.crypto.deviceList.getDeviceByIdentityKey(
                    content.algorithm, senderKey,
                );
                if (!device) {
                    logger.info(
                        "Couldn't find device for identity key " + senderKey +
                        ": not establishing session",
                    );
                    await this.olmDevice.recordSessionProblem(senderKey, "no_olm", false);
                    this.retryDecryptionFromSender(senderKey);
                    return;
                }
            }

            // XXX: switch this to use encryptAndSendToDevices() rather than duplicating it?

            await olmlib.ensureOlmSessionsForDevices(
                this.olmDevice, this.baseApis, { [sender]: [device] }, false,
            );
            const encryptedContent = {
                algorithm: olmlib.OLM_ALGORITHM,
                sender_key: this.olmDevice.deviceCurve25519Key,
                ciphertext: {},
            };
            await olmlib.encryptMessageForDevice(
                encryptedContent.ciphertext,
                this.userId,
                undefined,
                this.olmDevice,
                sender,
                device,
                { type: "m.dummy" },
            );

            await this.olmDevice.recordSessionProblem(senderKey, "no_olm", true);
            this.retryDecryptionFromSender(senderKey);

            await this.baseApis.sendToDevice("m.room.encrypted", {
                [sender]: {
                    [device.deviceId]: encryptedContent,
                },
            });
        } else {
            await this.olmDevice.addInboundGroupSessionWithheld(
                content.room_id, senderKey, content.session_id, content.code,
                content.reason,
            );
        }
    }

    /**
     * @inheritdoc
     */
    public hasKeysForKeyRequest(keyRequest: IncomingRoomKeyRequest): Promise<boolean> {
        const body = keyRequest.requestBody;

        return this.olmDevice.hasInboundSessionKeys(
            body.room_id,
            body.sender_key,
            body.session_id,
            // TODO: ratchet index
        );
    }

    /**
     * @inheritdoc
     */
    public shareKeysWithDevice(keyRequest: IncomingRoomKeyRequest): void {
        const userId = keyRequest.userId;
        const deviceId = keyRequest.deviceId;
        const deviceInfo = this.crypto.getStoredDevice(userId, deviceId)!;
        const body = keyRequest.requestBody;

        // XXX: switch this to use encryptAndSendToDevices()?

        this.olmlib.ensureOlmSessionsForDevices(
            this.olmDevice, this.baseApis, {
                [userId]: [deviceInfo],
            },
        ).then((devicemap) => {
            const olmSessionResult = devicemap[userId][deviceId];
            if (!olmSessionResult.sessionId) {
                // no session with this device, probably because there
                // were no one-time keys.
                //
                // ensureOlmSessionsForUsers has already done the logging,
                // so just skip it.
                return null;
            }

            logger.log(
                "sharing keys for session " + body.sender_key + "|"
                + body.session_id + " with device "
                + userId + ":" + deviceId,
            );

            return this.buildKeyForwardingMessage(
                body.room_id, body.sender_key, body.session_id,
            );
        }).then((payload) => {
            const encryptedContent = {
                algorithm: olmlib.OLM_ALGORITHM,
                sender_key: this.olmDevice.deviceCurve25519Key,
                ciphertext: {},
            };

            return this.olmlib.encryptMessageForDevice(
                encryptedContent.ciphertext,
                this.userId,
                undefined,
                this.olmDevice,
                userId,
                deviceInfo,
                payload!,
            ).then(() => {
                const contentMap = {
                    [userId]: {
                        [deviceId]: encryptedContent,
                    },
                };

                // TODO: retries
                return this.baseApis.sendToDevice("m.room.encrypted", contentMap);
            });
        });
    }

    private async buildKeyForwardingMessage(
        roomId: string,
        senderKey: string,
        sessionId: string,
    ): Promise<IKeyForwardingMessage> {
        const key = await this.olmDevice.getInboundGroupSessionKey(roomId, senderKey, sessionId);

        return {
            type: "m.forwarded_room_key",
            content: {
                "algorithm": olmlib.MEGOLM_ALGORITHM,
                "room_id": roomId,
                "sender_key": senderKey,
                "sender_claimed_ed25519_key": key!.sender_claimed_ed25519_key!,
                "session_id": sessionId,
                "session_key": key!.key,
                "chain_index": key!.chain_index,
                "forwarding_curve25519_key_chain": key!.forwarding_curve25519_key_chain,
                "org.matrix.msc3061.shared_history": key!.shared_history || false,
            },
        };
    }

    /**
     * @inheritdoc
     *
     * @param {module:crypto/OlmDevice.MegolmSessionData} session
     * @param {object} [opts={}] options for the import
     * @param {boolean} [opts.untrusted] whether the key should be considered as untrusted
     * @param {string} [opts.source] where the key came from
     */
    public importRoomKey(
        session: IMegolmSessionData,
        opts: { untrusted?: boolean, source?: string } = {},
    ): Promise<void> {
        const extraSessionData: OlmGroupSessionExtraData = {};
        if (opts.untrusted || session.untrusted) {
            extraSessionData.untrusted = true;
        }
        if (session["org.matrix.msc3061.shared_history"]) {
            extraSessionData.sharedHistory = true;
        }
        return this.olmDevice.addInboundGroupSession(
            session.room_id,
            session.sender_key,
            session.forwarding_curve25519_key_chain,
            session.session_id,
            session.session_key,
            session.sender_claimed_keys,
            true,
            extraSessionData,
        ).then(() => {
            if (opts.source !== "backup") {
                // don't wait for it to complete
                this.crypto.backupManager.backupGroupSession(
                    session.sender_key, session.session_id,
                ).catch((e) => {
                    // This throws if the upload failed, but this is fine
                    // since it will have written it to the db and will retry.
                    logger.log("Failed to back up megolm session", e);
                });
            }
            // have another go at decrypting events sent with this session.
            this.retryDecryption(session.sender_key, session.session_id, !extraSessionData.untrusted);
        });
    }

    /**
     * Have another go at decrypting events after we receive a key. Resolves once
     * decryption has been re-attempted on all events.
     *
     * @private
     * @param {String} senderKey
     * @param {String} sessionId
     * @param {Boolean} forceRedecryptIfUntrusted whether messages that were already
     *     successfully decrypted using untrusted keys should be re-decrypted
     *
     * @return {Boolean} whether all messages were successfully
     *     decrypted with trusted keys
     */
    private async retryDecryption(
        senderKey: string,
        sessionId: string,
        forceRedecryptIfUntrusted?: boolean,
    ): Promise<boolean> {
        const senderPendingEvents = this.pendingEvents.get(senderKey);
        if (!senderPendingEvents) {
            return true;
        }

        const pending = senderPendingEvents.get(sessionId);
        if (!pending) {
            return true;
        }

        logger.debug("Retrying decryption on events", [...pending]);

        await Promise.all([...pending].map(async (ev) => {
            try {
                await ev.attemptDecryption(this.crypto, { isRetry: true, forceRedecryptIfUntrusted });
            } catch (e) {
                // don't die if something goes wrong
            }
        }));

        // If decrypted successfully with trusted keys, they'll have
        // been removed from pendingEvents
        return !this.pendingEvents.get(senderKey)?.has(sessionId);
    }

    public async retryDecryptionFromSender(senderKey: string): Promise<boolean> {
        const senderPendingEvents = this.pendingEvents.get(senderKey);
        if (!senderPendingEvents) {
            return true;
        }

        this.pendingEvents.delete(senderKey);

        await Promise.all([...senderPendingEvents].map(async ([_sessionId, pending]) => {
            await Promise.all([...pending].map(async (ev) => {
                try {
                    await ev.attemptDecryption(this.crypto);
                } catch (e) {
                    // don't die if something goes wrong
                }
            }));
        }));

        return !this.pendingEvents.has(senderKey);
    }

    public async sendSharedHistoryInboundSessions(devicesByUser: Record<string, DeviceInfo[]>): Promise<void> {
        await olmlib.ensureOlmSessionsForDevices(this.olmDevice, this.baseApis, devicesByUser);

        logger.log("sendSharedHistoryInboundSessions to users", Object.keys(devicesByUser));

        const sharedHistorySessions = await this.olmDevice.getSharedHistoryInboundGroupSessions(this.roomId);
        logger.log("shared-history sessions", sharedHistorySessions);
        for (const [senderKey, sessionId] of sharedHistorySessions) {
            const payload = await this.buildKeyForwardingMessage(this.roomId, senderKey, sessionId);

            // FIXME: use encryptAndSendToDevices() rather than duplicating it here.
            const promises: Promise<unknown>[] = [];
            const contentMap: Record<string, Record<string, IEncryptedContent>> = {};
            for (const [userId, devices] of Object.entries(devicesByUser)) {
                contentMap[userId] = {};
                for (const deviceInfo of devices) {
                    const encryptedContent: IEncryptedContent = {
                        algorithm: olmlib.OLM_ALGORITHM,
                        sender_key: this.olmDevice.deviceCurve25519Key!,
                        ciphertext: {},
                    };
                    contentMap[userId][deviceInfo.deviceId] = encryptedContent;
                    promises.push(
                        olmlib.encryptMessageForDevice(
                            encryptedContent.ciphertext,
                            this.userId,
                            undefined,
                            this.olmDevice,
                            userId,
                            deviceInfo,
                            payload,
                        ),
                    );
                }
            }
            await Promise.all(promises);

            // prune out any devices that encryptMessageForDevice could not encrypt for,
            // in which case it will have just not added anything to the ciphertext object.
            // There's no point sending messages to devices if we couldn't encrypt to them,
            // since that's effectively a blank message.
            for (const userId of Object.keys(contentMap)) {
                for (const deviceId of Object.keys(contentMap[userId])) {
                    if (Object.keys(contentMap[userId][deviceId].ciphertext).length === 0) {
                        logger.log(
                            "No ciphertext for device " +
                            userId + ":" + deviceId + ": pruning",
                        );
                        delete contentMap[userId][deviceId];
                    }
                }
                // No devices left for that user? Strip that too.
                if (Object.keys(contentMap[userId]).length === 0) {
                    logger.log("Pruned all devices for user " + userId);
                    delete contentMap[userId];
                }
            }

            // Is there anything left?
            if (Object.keys(contentMap).length === 0) {
                logger.log("No users left to send to: aborting");
                return;
            }

            await this.baseApis.sendToDevice("m.room.encrypted", contentMap);
        }
    }
}

const PROBLEM_DESCRIPTIONS = {
    no_olm: "The sender was unable to establish a secure channel.",
    unknown: "The secure channel with the sender was corrupted.",
};

registerAlgorithm(olmlib.MEGOLM_ALGORITHM, MegolmEncryption, MegolmDecryption);<|MERGE_RESOLUTION|>--- conflicted
+++ resolved
@@ -36,12 +36,8 @@
 import { IOlmSessionResult } from "../olmlib";
 import { DeviceInfoMap } from "../DeviceList";
 import { MatrixEvent } from "../../models/event";
-<<<<<<< HEAD
+import { EventType, MsgType } from '../../@types/event';
 import { IEncryptedContent, IEventDecryptionResult, IMegolmSessionData, IncomingRoomKeyRequest } from "../index";
-=======
-import { EventType, MsgType } from '../../@types/event';
-import { IEventDecryptionResult, IMegolmSessionData, IncomingRoomKeyRequest } from "../index";
->>>>>>> 9bdeea0a
 import { RoomKeyRequestState } from '../OutgoingRoomKeyRequestManager';
 import { OlmGroupSessionExtraData } from "../../@types/crypto";
 import { MatrixError } from "../../http-api";
