--- conflicted
+++ resolved
@@ -36,15 +36,11 @@
     IKeyBackupInfo,
     IKeyBackupSession,
 } from "./keybackup";
-import { SecureKeyBackup } from "../crypto-api";
 import { UnstableValue } from "../NamespacedValue";
 import { CryptoEvent } from "./index";
 import { crypto } from "./crypto";
 import { HTTPError, MatrixError } from "../http-api";
-<<<<<<< HEAD
-=======
 import { SecureKeyBackup } from "../common-crypto/SecureKeyBackup";
->>>>>>> 6f712ba6
 
 const KEY_BACKUP_KEYS_PER_REQUEST = 200;
 const KEY_BACKUP_CHECK_RATE_LIMIT = 5000; // ms
