--- conflicted
+++ resolved
@@ -353,16 +353,11 @@
 
     public clone(): CallFeed {
         const mediaHandler = this.client.getMediaHandler();
-<<<<<<< HEAD
-=======
-        const stream = this.stream.clone();
-        logger.log(`CallFeed clone() cloning stream (originalStreamId=${this.stream.id}, newStreamId${stream.id})`);
->>>>>>> b6d40078
 
         let stream: MediaStream | undefined;
         if (this.stream) {
             stream = this.stream.clone();
-            logger.log(`callFeed cloning stream ${this.stream.id} newStream ${stream.id}`);
+            logger.log(`CallFeed clone() cloning stream (originalStreamId=${this.stream.id}, newStreamId${stream.id})`);
 
             if (this.purpose === SDPStreamMetadataPurpose.Usermedia) {
                 mediaHandler.userMediaStreams.push(stream);
