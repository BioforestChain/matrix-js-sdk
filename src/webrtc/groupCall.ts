--- conflicted
+++ resolved
@@ -485,11 +485,7 @@
 
             try {
                 focusCall.isPtt = this.isPtt;
-<<<<<<< HEAD
-                await focusCall.placeCallWithCallFeeds(this.getLocalFeeds());
-=======
                 await focusCall.placeCallWithCallFeeds(this.getLocalFeeds().map((feed) => feed.clone()));
->>>>>>> 831423a4
                 focusCall.createDataChannel("datachannel", this.dataChannelOptions);
             } catch (e) {
                 onError(e);
@@ -752,9 +748,7 @@
                 );
 
                 // TODO: handle errors
-                this.forEachCall((call) =>
-                    call.pushLocalFeed(call.isFocus ? this.localScreenshareFeed! : this.localScreenshareFeed!.clone()),
-                );
+                this.forEachCall((call) => call.pushLocalFeed(this.localScreenshareFeed!.clone()));
 
                 return true;
             } catch (error) {
@@ -777,13 +771,7 @@
             this.client.getMediaHandler().stopScreensharingStream(this.localScreenshareFeed!.stream);
             // We have to remove the feed manually as MatrixCall has its clone,
             // so it won't be removed automatically
-<<<<<<< HEAD
-            if (!this.foci[0]) {
-                this.removeScreenshareFeed(this.localScreenshareFeed!);
-            }
-=======
             this.removeScreenshareFeed(this.localScreenshareFeed!);
->>>>>>> 831423a4
             this.localScreenshareFeed = undefined;
             this.localDesktopCapturerSourceId = undefined;
             this.emit(GroupCallEvent.LocalScreenshareStateChanged, false, undefined, undefined);
@@ -1068,8 +1056,6 @@
     }
 
     private onCallFeedsChanged = (call: MatrixCall): void => {
-<<<<<<< HEAD
-=======
         // Find replaced feeds
         call.getRemoteFeeds().filter((cf) => {
             [...this.userMediaFeeds, ...this.screenshareFeeds].forEach((gf) => {
@@ -1080,7 +1066,6 @@
             });
         });
 
->>>>>>> 831423a4
         // Find removed feeds
         [...this.userMediaFeeds, ...this.screenshareFeeds]
             .filter((gf) => gf.disposed)
@@ -1092,11 +1077,7 @@
         // Find new feeds
         call.getRemoteFeeds()
             .filter((cf) => {
-<<<<<<< HEAD
-                return !this.userMediaFeeds.find((gf) => gf.stream.id === cf.stream.id);
-=======
                 return ![...this.userMediaFeeds, ...this.screenshareFeeds].find((gf) => gf === cf);
->>>>>>> 831423a4
             })
             .forEach((feed) => {
                 if (feed.purpose === SDPStreamMetadataPurpose.Usermedia) this.addUserMediaFeed(feed);
@@ -1177,6 +1158,22 @@
         this.emit(GroupCallEvent.UserMediaFeedsChanged, this.userMediaFeeds);
     }
 
+    private replaceUserMediaFeed(existingFeed: CallFeed, replacementFeed: CallFeed): void {
+        const feedIndex = this.userMediaFeeds.findIndex(
+            (f) => f.userId === existingFeed.userId && f.deviceId! === existingFeed.deviceId,
+        );
+
+        if (feedIndex === -1) {
+            throw new Error("Couldn't find user media feed to replace");
+        }
+
+        this.userMediaFeeds.splice(feedIndex, 1, replacementFeed);
+
+        existingFeed.dispose();
+        replacementFeed.measureVolumeActivity(true);
+        this.emit(GroupCallEvent.UserMediaFeedsChanged, this.userMediaFeeds);
+    }
+
     private removeUserMediaFeed(callFeed: CallFeed): void {
         const feedIndex = this.userMediaFeeds.findIndex(
             (f) => f.userId === callFeed.userId && f.deviceId! === callFeed.deviceId,
@@ -1231,6 +1228,21 @@
 
     private addScreenshareFeed(callFeed: CallFeed): void {
         this.screenshareFeeds.push(callFeed);
+        this.emit(GroupCallEvent.ScreenshareFeedsChanged, this.screenshareFeeds);
+    }
+
+    private replaceScreenshareFeed(existingFeed: CallFeed, replacementFeed: CallFeed): void {
+        const feedIndex = this.screenshareFeeds.findIndex(
+            (f) => f.userId === existingFeed.userId && f.deviceId! === existingFeed.deviceId,
+        );
+
+        if (feedIndex === -1) {
+            throw new Error("Couldn't find screenshare feed to replace");
+        }
+
+        this.screenshareFeeds.splice(feedIndex, 1, replacementFeed);
+
+        existingFeed.dispose();
         this.emit(GroupCallEvent.ScreenshareFeedsChanged, this.screenshareFeeds);
     }
 
