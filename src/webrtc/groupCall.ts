import EventEmitter from "events";
import { CallFeed, CallFeedEvent } from "./callFeed";
import { MatrixClient } from "../client";
import { CallErrorCode, CallEvent, CallState, genCallID, MatrixCall, setTracksEnabled } from "./call";
import { RoomMember } from "../models/room-member";
import { Room } from "../models/room";
import { logger } from "../logger";
import { ReEmitter } from "../ReEmitter";
import { SDPStreamMetadataPurpose } from "./callEventTypes";
import { createNewMatrixCall } from "./call";
import { ISendEventResponse } from "../@types/requests";
import { MatrixEvent } from "../models/event";
import { RoomState } from "../models/room-state";

export const CALL_EVENT = "org.matrix.msc3401.call";
export const CALL_MEMBER_KEY = "org.matrix.msc3401.calls";

export enum GroupCallIntent {
    Ring = "m.ring",
    Prompt = "m.propmt",
    Room = "m.room",
}

export enum GroupCallType {
    Video = "m.video",
    Voice = "m.voice",
}

export enum GroupCallTerminationReason {
    CallEnded = "call_ended",
}

export enum GroupCallEvent {
    GroupCallStateChanged = "group_call_state_changed",
    ActiveSpeakerChanged = "active_speaker_changed",
    CallsChanged = "calls_changed",
    UserMediaFeedsChanged = "user_media_feeds_changed",
    ScreenshareFeedsChanged = "screenshare_feeds_changed",
    LocalScreenshareStateChanged = "local_screenshare_state_changed",
    LocalMuteStateChanged = "local_mute_state_changed",
    ParticipantsChanged = "participants_changed",
    Error = "error"
}

export enum GroupCallErrorCode {
    NoUserMedia = "no_user_media"
}

export class GroupCallError extends Error {
    code: string;

    constructor(code: GroupCallErrorCode, msg: string, err: Error) {
        // Still don't think there's any way to have proper nested errors
        super(msg + ": " + err);

        this.code = code;
    }
}

export interface IGroupCallDataChannelOptions {
    ordered: boolean;
    maxPacketLifeTime: number;
    maxRetransmits: number;
    protocol: string;
}

export enum GroupCallState {
    LocalCallFeedUninitialized = "local_call_feed_uninitialized",
    InitializingLocalCallFeed = "initializing_local_call_feed",
    LocalCallFeedInitialized = "local_call_feed_initialized",
    Entering = "entering",
    Entered = "entered",
    Ended = "ended",
}

interface IUserMediaFeedHandlers {
    onCallFeedVolumeChanged: (maxVolume: number) => void;
    onCallFeedMuteStateChanged: (audioMuted: boolean) => void;
}

interface ICallHandlers {
    onCallFeedsChanged: (feeds: CallFeed[]) => void;
    onCallStateChanged: (state: CallState, oldState: CallState) => void;
    onCallHangup: (call: MatrixCall) => void;
}

function getCallUserId(call: MatrixCall): string | null {
    return call.getOpponentMember()?.userId || call.invitee || null;
}

export class GroupCall extends EventEmitter {
    // Config
    public activeSpeakerSampleCount = 8;
    public activeSpeakerInterval = 1000;
    public speakingThreshold = -80;
    public participantTimeout = 1000 * 15;

    public state = GroupCallState.LocalCallFeedUninitialized;
    public activeSpeaker?: string; // userId
    public localCallFeed?: CallFeed;
    public localScreenshareFeed?: CallFeed;
    public localDesktopCapturerSourceId?: string;
    public calls: MatrixCall[] = [];
    public participants: RoomMember[] = [];
    public userMediaFeeds: CallFeed[] = [];
    public screenshareFeeds: CallFeed[] = [];
    public groupCallId: string;

    private userMediaFeedHandlers: Map<string, IUserMediaFeedHandlers> = new Map();
    private callHandlers: Map<string, ICallHandlers> = new Map();
    private activeSpeakerSamples: Map<string, number[]> = new Map();
    private activeSpeakerLoopTimeout?: number;
    private reEmitter: ReEmitter;

    constructor(
        private client: MatrixClient,
        public room: Room,
        public type: GroupCallType,
        public intent: GroupCallIntent,
        private dataChannelsEnabled?: boolean,
        private dataChannelOptions?: IGroupCallDataChannelOptions,
    ) {
        super();
        this.reEmitter = new ReEmitter(this);
        this.groupCallId = genCallID();

        const roomState = this.room.currentState;
        const memberStateEvents = roomState.getStateEvents("m.room.member");

        logger.log("Processing initial members", memberStateEvents);

        for (const stateEvent of memberStateEvents) {
            const member = this.room.getMember(stateEvent.getStateKey());
            this.onMemberStateChanged(stateEvent, roomState, member);
        }

        this.client.on("RoomState.members", this.onMemberStateChanged);
    }

    private setState(newState: GroupCallState): void {
        const oldState = this.state;
        this.state = newState;
        this.emit(GroupCallEvent.GroupCallStateChanged, newState, oldState);
    }

    public getLocalFeeds(): CallFeed[] {
        const feeds = [];

        if (this.localCallFeed) feeds.push(this.localCallFeed);
        if (this.localScreenshareFeed) feeds.push(this.localScreenshareFeed);

        return feeds;
    }

    public async initLocalCallFeed(): Promise<CallFeed> {
        if (this.state !== GroupCallState.LocalCallFeedUninitialized) {
            throw new Error(`Cannot initialize local call feed in the "${this.state}" state.`);
        }

        this.setState(GroupCallState.InitializingLocalCallFeed);

        let stream: MediaStream;

        try {
            stream = await this.client.getMediaHandler().getUserMediaStream(true, this.type === GroupCallType.Video);
        } catch (error) {
            this.setState(GroupCallState.LocalCallFeedUninitialized);
            throw error;
        }

        const userId = this.client.getUserId();

        const callFeed = new CallFeed({
            client: this.client,
            roomId: this.room.roomId,
            userId,
            stream,
            purpose: SDPStreamMetadataPurpose.Usermedia,
            audioMuted: false,
            videoMuted: false,
        });

        this.activeSpeakerSamples.set(userId, Array(this.activeSpeakerSampleCount).fill(
            -Infinity,
        ));
        this.localCallFeed = callFeed;
        this.addUserMediaFeed(callFeed);

        this.setState(GroupCallState.LocalCallFeedInitialized);

        return callFeed;
    }

    public async enter() {
        if (!(this.state === GroupCallState.LocalCallFeedUninitialized ||
            this.state === GroupCallState.LocalCallFeedInitialized)) {
            throw new Error(`Cannot enter call in the "${this.state}" state`);
        }

        if (this.state === GroupCallState.LocalCallFeedUninitialized) {
            await this.initLocalCallFeed();
        }

        logger.log(`Sending member state event with current call.`);

        this.sendEnteredMemberStateEvent();

        this.activeSpeaker = this.client.getUserId();

        this.setState(GroupCallState.Entered);

        logger.log(`Entered group call ${this.groupCallId}`);

        logger.log("processing initial calls");

        const calls = this.client.callEventHandler.calls.values();

        for (const call of calls) {
            this.onIncomingCall(call);
        }

        // Set up participants for the members currently in the room.
        // Other members will be picked up by the RoomState.members event.
        const roomState = this.room.currentState;
        const memberStateEvents = roomState.getStateEvents("m.room.member");

        logger.log("Processing initial members");

        for (const stateEvent of memberStateEvents) {
            const member = this.room.getMember(stateEvent.getStateKey());
            this.onMemberStateChanged(stateEvent, roomState, member);
        }

        this.client.on("Call.incoming", this.onIncomingCall);

        this.onActiveSpeakerLoop();
    }

    private dispose() {
        if (this.localCallFeed) {
            this.removeUserMediaFeed(this.localCallFeed);
            this.localCallFeed = null;
        }

        if (this.localScreenshareFeed) {
            this.client.getMediaHandler().stopScreensharingStream(this.localScreenshareFeed.stream);
            this.removeScreenshareFeed(this.localScreenshareFeed);
            this.localScreenshareFeed = undefined;
            this.localDesktopCapturerSourceId = undefined;
        }

        this.client.getMediaHandler().stopAllStreams();

        if (this.state !== GroupCallState.Entered) {
            return;
        }

        this.sendLeftMemberStateEvent();

        while (this.calls.length > 0) {
            this.removeCall(this.calls[this.calls.length - 1], CallErrorCode.UserHangup);
        }

        this.activeSpeaker = null;
        clearTimeout(this.activeSpeakerLoopTimeout);
        this.client.removeListener("Call.incoming", this.onIncomingCall);
    }

    public leave() {
        this.dispose();
        this.setState(GroupCallState.LocalCallFeedUninitialized);
    }

    public async terminate(emitStateEvent = true) {
        this.dispose();

        this.participants = [];
        this.client.removeListener(
            "RoomState.members",
            this.onMemberStateChanged,
        );

        this.client.groupCallEventHandler.groupCalls.delete(this.room.roomId);

        if (emitStateEvent) {
            const existingStateEvent = this.room.currentState.getStateEvents(CALL_EVENT, this.groupCallId);

            await this.client.sendStateEvent(
                this.room.roomId,
                CALL_EVENT,
                {
                    ...existingStateEvent.getContent(),
                    ["m.terminated"]: GroupCallTerminationReason.CallEnded,
                },
                this.groupCallId,
            );
        }

        this.client.emit("GroupCall.ended", this);
        this.setState(GroupCallState.Ended);
    }

    /**
     * Local Usermedia
     */

    public isLocalVideoMuted() {
        if (this.localCallFeed) {
            return this.localCallFeed.isVideoMuted();
        }

        return true;
    }

    public isMicrophoneMuted() {
        if (this.localCallFeed) {
            return this.localCallFeed.isAudioMuted();
        }

        return true;
    }

    public setMicrophoneMuted(muted) {
        if (this.localCallFeed) {
            this.localCallFeed.setAudioMuted(muted);
            setTracksEnabled(this.localCallFeed.stream.getAudioTracks(), !muted);
        }

        for (const call of this.calls) {
            call.setMicrophoneMuted(muted);
        }

        this.emit(GroupCallEvent.LocalMuteStateChanged, muted, this.isLocalVideoMuted());
    }

    public setLocalVideoMuted(muted) {
        if (this.localCallFeed) {
            this.localCallFeed.setVideoMuted(muted);
            setTracksEnabled(this.localCallFeed.stream.getVideoTracks(), !muted);
        }

        for (const call of this.calls) {
            call.setLocalVideoMuted(muted);
        }

        this.emit(GroupCallEvent.LocalMuteStateChanged, this.isMicrophoneMuted(), muted);
    }

    public async setScreensharingEnabled(
        enabled: boolean, desktopCapturerSourceId?: string,
    ): Promise<boolean> {
        if (enabled === this.isScreensharing()) {
            return enabled;
        }

        if (enabled) {
            try {
                logger.log("Asking for screensharing permissions...");

                const stream = await this.client.getMediaHandler().getScreensharingStream(desktopCapturerSourceId);

                logger.log("Screensharing permissions granted. Setting screensharing enabled on all calls");

<<<<<<< HEAD
                const callFeed = new CallFeed({
                    client: this.client,
                    roomId: this.room.roomId,
                    userId: this.client.getUserId(),
                    stream,
                    purpose: SDPStreamMetadataPurpose.Screenshare,
                    audioMuted: false,
                    videoMuted: false,
                });

                this.localScreenshareFeed = callFeed;
                this.localDesktopCapturerSourceId = desktopCapturerSourceId;
                this.addScreenshareFeed(callFeed);
=======
                this.localDesktopCapturerSourceId = desktopCapturerSourceId;
                this.localScreenshareFeed = new CallFeed(
                    stream,
                    this.client.getUserId(),
                    SDPStreamMetadataPurpose.Screenshare,
                    this.client,
                    this.room.roomId,
                    false,
                    false,
                );
                this.addScreenshareFeed(this.localScreenshareFeed);
>>>>>>> 8232896c

                this.emit(
                    GroupCallEvent.LocalScreenshareStateChanged,
                    true,
                    this.localScreenshareFeed,
                    this.localDesktopCapturerSourceId,
                );

                // TODO: handle errors
                await Promise.all(this.calls.map(call => call.pushLocalFeed(this.localScreenshareFeed)));

                logger.log("screensharing enabled on all calls");

                return true;
            } catch (error) {
                logger.error("enabling screensharing error", error);
                this.emit(GroupCallEvent.Error,
                    new GroupCallError(GroupCallErrorCode.NoUserMedia, "Failed to get screen-sharing stream: ", error),
                );
                return false;
            }
        } else {
            await Promise.all(this.calls.map(call => call.removeLocalFeed(this.localScreenshareFeed)));
            this.client.getMediaHandler().stopScreensharingStream(this.localScreenshareFeed.stream);
            this.removeScreenshareFeed(this.localScreenshareFeed);
            this.localScreenshareFeed = undefined;
            this.localDesktopCapturerSourceId = undefined;
            this.emit(GroupCallEvent.LocalScreenshareStateChanged, false, undefined, undefined);
            return false;
        }
    }

    public isScreensharing(): boolean {
        return !!this.localScreenshareFeed;
    }

    /**
     * Call Setup
     *
     * There are two different paths for calls to be created:
     * 1. Incoming calls triggered by the Call.incoming event.
     * 2. Outgoing calls to the initial members of a room or new members
     *    as they are observed by the RoomState.members event.
     */

    private onIncomingCall = (newCall: MatrixCall) => {
        // The incoming calls may be for another room, which we will ignore.
        if (newCall.roomId !== this.room.roomId) {
            return;
        }

        if (newCall.state !== CallState.Ringing) {
            logger.warn("Incoming call no longer in ringing state. Ignoring.");
            return;
        }

        if (!newCall.groupCallId || newCall.groupCallId !== this.groupCallId) {
            logger.log(`Incoming call with groupCallId ${
                newCall.groupCallId} ignored because it doesn't match the current group call`);
            newCall.reject();
            return;
        }

        const opponentMemberId = newCall.getOpponentMember().userId;
        const existingCall = this.getCallByUserId(opponentMemberId);

        logger.log(`GroupCall: incoming call from: ${opponentMemberId}`);

        // Check if the user calling has an existing call and use this call instead.
        if (existingCall) {
            this.replaceCall(existingCall, newCall);
        } else {
            this.addCall(newCall);
        }

        newCall.answerWithCallFeeds(this.getLocalFeeds());
    };

    /**
     * Room Member State
     */

    private sendEnteredMemberStateEvent(): Promise<ISendEventResponse> {
        return this.updateMemberCallsState([
            {
                "m.call_id": this.groupCallId,
            },
        ]);
    }

    private sendLeftMemberStateEvent(): Promise<ISendEventResponse> {
        return this.updateMemberCallsState([]);
    }

    private async updateMemberCallsState(state: any): Promise<ISendEventResponse> {
        const localUserId = this.client.getUserId();

        const currentStateEvent = this.room.currentState.getStateEvents("m.room.member", localUserId);

        return this.client.sendStateEvent(this.room.roomId, "m.room.member", {
            ...currentStateEvent.getContent(),
            [CALL_MEMBER_KEY]: state,
        }, localUserId);
    }

    private onMemberStateChanged = (event: MatrixEvent, state: RoomState, member: RoomMember) => {
        // The member events may be received for another room, which we will ignore.
        if (event.getRoomId() !== this.room.roomId) {
            return;
        }

        // Don't process your own member.
        const localUserId = this.client.getUserId();

        if (member.userId === localUserId) {
            return;
        }

        const callsState = event.getContent()[CALL_MEMBER_KEY];

        if (!callsState || !Array.isArray(callsState) || callsState.length === 0) {
            logger.log(`Ignoring member state from ${member.userId} member not in any calls.`);
            this.removeParticipant(member);
            return;
        }

        // Currently we only support a single call per room. So grab the first call.
        const callState = callsState[0];

        const callId = callState["m.call_id"];

        if (!callId) {
            logger.warn(`Room member ${member.userId} does not have a valid m.call_id set. Ignoring.`);
            this.removeParticipant(member);
            return;
        }

        if (callId !== this.groupCallId) {
            logger.log(`Call id does not match group call id, ignoring.`);
            this.removeParticipant(member);
            return;
        }

        this.addParticipant(member);

        if (this.state !== GroupCallState.Entered) {
            return;
        }

        const existingCall = this.getCallByUserId(member.userId);

        if (existingCall) {
            return;
        }

        // Only initiate a call with a user who has a userId that is lexicographically
        // less than your own. Otherwise, that user will call you.
        if (member.userId < localUserId) {
            logger.log(`Waiting for ${member.userId} to send call invite.`);
            return;
        }

        const newCall = createNewMatrixCall(
            this.client,
            this.room.roomId,
            { invitee: member.userId, useToDevice: true, groupCallId: this.groupCallId },
        );

        newCall.placeCallWithCallFeeds(this.getLocalFeeds());

        if (this.dataChannelsEnabled) {
            newCall.createDataChannel("datachannel", this.dataChannelOptions);
        }

        // TODO: This existingCall code path is never reached, do we still need it?
        if (existingCall) {
            this.replaceCall(existingCall, newCall);
        } else {
            this.addCall(newCall);
        }
    };

    /**
     * Call Event Handlers
     */

    public getCallByUserId(userId: string): MatrixCall {
        return this.calls.find((call) => getCallUserId(call) === userId);
    }

    private addCall(call: MatrixCall) {
        this.calls.push(call);
        this.initCall(call);
        this.emit(GroupCallEvent.CallsChanged, this.calls);
    }

    private replaceCall(existingCall: MatrixCall, replacementCall: MatrixCall) {
        const existingCallIndex = this.calls.indexOf(existingCall);

        if (existingCallIndex === -1) {
            throw new Error("Couldn't find call to replace");
        }

        this.calls.splice(existingCallIndex, 1, replacementCall);

        this.disposeCall(existingCall, CallErrorCode.Replaced);
        this.initCall(replacementCall);

        this.emit(GroupCallEvent.CallsChanged, this.calls);
    }

    private removeCall(call: MatrixCall, hangupReason: CallErrorCode) {
        this.disposeCall(call, hangupReason);

        const callIndex = this.calls.indexOf(call);

        if (callIndex === -1) {
            throw new Error("Couldn't find call to remove");
        }

        this.calls.splice(callIndex, 1);

        this.emit(GroupCallEvent.CallsChanged, this.calls);
    }

    private initCall(call: MatrixCall) {
        const opponentMemberId = getCallUserId(call);

        if (!opponentMemberId) {
            throw new Error("Cannot init call without user id");
        }

        const onCallFeedsChanged = () => this.onCallFeedsChanged(call);
        const onCallStateChanged =
            (state: CallState, oldState: CallState) => this.onCallStateChanged(call, state, oldState);
        const onCallHangup = this.onCallHangup;

        this.callHandlers.set(opponentMemberId, {
            onCallFeedsChanged,
            onCallStateChanged,
            onCallHangup,
        });

        call.on(CallEvent.FeedsChanged, onCallFeedsChanged);
        call.on(CallEvent.State, onCallStateChanged);
        call.on(CallEvent.Hangup, onCallHangup);

        if (this.isScreensharing()) {
            call.setScreensharingEnabled(true, this.localDesktopCapturerSourceId);
        }

        this.activeSpeakerSamples.set(opponentMemberId, Array(this.activeSpeakerSampleCount).fill(
            -Infinity,
        ));
        this.reEmitter.reEmit(call, Object.values(CallEvent));
    }

    private disposeCall(call: MatrixCall, hangupReason: CallErrorCode) {
        const opponentMemberId = getCallUserId(call);

        if (!opponentMemberId) {
            throw new Error("Cannot dispose call without user id");
        }

        const {
            onCallFeedsChanged,
            onCallStateChanged,
            onCallHangup,
        } = this.callHandlers.get(opponentMemberId);

        call.removeListener(CallEvent.FeedsChanged, onCallFeedsChanged);
        call.removeListener(CallEvent.State, onCallStateChanged);
        call.removeListener(CallEvent.Hangup, onCallHangup);

        this.callHandlers.delete(opponentMemberId);

        if (call.state !== CallState.Ended) {
            call.hangup(hangupReason, false);
        }

        const usermediaFeed = this.getUserMediaFeedByUserId(opponentMemberId);

        if (usermediaFeed) {
            this.removeUserMediaFeed(usermediaFeed);
        }

        const screenshareFeed = this.getScreenshareFeedByUserId(opponentMemberId);

        if (screenshareFeed) {
            this.removeScreenshareFeed(screenshareFeed);
        }

        this.activeSpeakerSamples.delete(opponentMemberId);
    }

    private onCallFeedsChanged = (call: MatrixCall) => {
        const opponentMemberId = getCallUserId(call);

        if (!opponentMemberId) {
            throw new Error("Cannot change call feeds without user id");
        }

        const currentUserMediaFeed = this.getUserMediaFeedByUserId(opponentMemberId);
        const remoteUsermediaFeed = call.remoteUsermediaFeed;
        const remoteFeedChanged = remoteUsermediaFeed !== currentUserMediaFeed;

        if (remoteFeedChanged) {
            if (!currentUserMediaFeed && remoteUsermediaFeed) {
                this.addUserMediaFeed(remoteUsermediaFeed);
            } else if (currentUserMediaFeed && remoteUsermediaFeed) {
                this.replaceUserMediaFeed(currentUserMediaFeed, remoteUsermediaFeed);
            } else if (currentUserMediaFeed && !remoteUsermediaFeed) {
                this.removeUserMediaFeed(currentUserMediaFeed);
            }
        }

        const currentScreenshareFeed = this.getScreenshareFeedByUserId(opponentMemberId);
        const remoteScreensharingFeed = call.remoteScreensharingFeed;
        const remoteScreenshareFeedChanged = remoteScreensharingFeed !== currentScreenshareFeed;

        if (remoteScreenshareFeedChanged) {
            if (!currentScreenshareFeed && remoteScreensharingFeed) {
                this.addScreenshareFeed(remoteScreensharingFeed);
            } else if (currentScreenshareFeed && remoteScreensharingFeed) {
                this.replaceScreenshareFeed(currentScreenshareFeed, remoteScreensharingFeed);
            } else if (currentScreenshareFeed && !remoteScreensharingFeed) {
                this.removeScreenshareFeed(currentScreenshareFeed);
            }
        }
    };

    private onCallStateChanged = (call: MatrixCall, _state: CallState, _oldState: CallState) => {
        const audioMuted = this.localCallFeed.isAudioMuted();

        if (
            call.localUsermediaStream &&
            call.isMicrophoneMuted() !== audioMuted
        ) {
            call.setMicrophoneMuted(audioMuted);
        }

        const videoMuted = this.localCallFeed.isVideoMuted();

        if (
            call.localUsermediaStream &&
            call.isLocalVideoMuted() !== videoMuted
        ) {
            call.setLocalVideoMuted(videoMuted);
        }
    };

    private onCallHangup = (call: MatrixCall) => {
        if (call.hangupReason === CallErrorCode.Replaced) {
            return;
        }

        this.removeCall(call, call.hangupReason as CallErrorCode);
    };

    /**
     * UserMedia CallFeed Event Handlers
     */

    public getUserMediaFeedByUserId(userId: string) {
        return this.userMediaFeeds.find((feed) => feed.userId === userId);
    }

    private addUserMediaFeed(callFeed: CallFeed) {
        this.userMediaFeeds.push(callFeed);
        this.initUserMediaFeed(callFeed);
        this.emit(GroupCallEvent.UserMediaFeedsChanged, this.userMediaFeeds);
    }

    private replaceUserMediaFeed(existingFeed: CallFeed, replacementFeed: CallFeed) {
        const feedIndex = this.userMediaFeeds.findIndex((feed) => feed.userId === existingFeed.userId);

        if (feedIndex === -1) {
            throw new Error("Couldn't find user media feed to replace");
        }

        this.userMediaFeeds.splice(feedIndex, 1, replacementFeed);

        this.disposeUserMediaFeed(existingFeed);
        this.initUserMediaFeed(replacementFeed);
        this.emit(GroupCallEvent.UserMediaFeedsChanged, this.userMediaFeeds);
    }

    private removeUserMediaFeed(callFeed: CallFeed) {
        const feedIndex = this.userMediaFeeds.findIndex((feed) => feed.userId === callFeed.userId);

        if (feedIndex === -1) {
            throw new Error("Couldn't find user media feed to remove");
        }

        this.userMediaFeeds.splice(feedIndex, 1);

        this.disposeUserMediaFeed(callFeed);
        this.emit(GroupCallEvent.UserMediaFeedsChanged, this.userMediaFeeds);

        if (
            this.activeSpeaker === callFeed.userId &&
            this.userMediaFeeds.length > 0
        ) {
            this.activeSpeaker = this.userMediaFeeds[0].userId;
            this.emit(GroupCallEvent.ActiveSpeakerChanged, this.activeSpeaker);
        }
    }

    private initUserMediaFeed(callFeed: CallFeed) {
        callFeed.setSpeakingThreshold(this.speakingThreshold);
        callFeed.measureVolumeActivity(true);

        const onCallFeedVolumeChanged = (maxVolume: number) => this.onCallFeedVolumeChanged(callFeed, maxVolume);
        const onCallFeedMuteStateChanged =
            (audioMuted: boolean) => this.onCallFeedMuteStateChanged(callFeed, audioMuted);

        this.userMediaFeedHandlers.set(callFeed.userId, {
            onCallFeedVolumeChanged,
            onCallFeedMuteStateChanged,
        });

        callFeed.on(CallFeedEvent.VolumeChanged, onCallFeedVolumeChanged);
        callFeed.on(CallFeedEvent.MuteStateChanged, onCallFeedMuteStateChanged);
    }

    private disposeUserMediaFeed(callFeed: CallFeed) {
        const { onCallFeedVolumeChanged, onCallFeedMuteStateChanged } = this.userMediaFeedHandlers.get(callFeed.userId);
        callFeed.removeListener(CallFeedEvent.VolumeChanged, onCallFeedVolumeChanged);
        callFeed.removeListener(CallFeedEvent.MuteStateChanged, onCallFeedMuteStateChanged);
        this.userMediaFeedHandlers.delete(callFeed.userId);
        callFeed.dispose();
    }

    private onCallFeedVolumeChanged = (callFeed: CallFeed, maxVolume: number) => {
        const activeSpeakerSamples = this.activeSpeakerSamples.get(callFeed.userId);
        activeSpeakerSamples.shift();
        activeSpeakerSamples.push(maxVolume);
    };

    private onCallFeedMuteStateChanged = (callFeed: CallFeed, audioMuted: boolean) => {
        if (audioMuted) {
            this.activeSpeakerSamples.get(callFeed.userId).fill(
                -Infinity,
            );
        }
    };

    private onActiveSpeakerLoop = () => {
        let topAvg: number;
        let nextActiveSpeaker: string;

        for (const [userId, samples] of this.activeSpeakerSamples) {
            let total = 0;

            for (let i = 0; i < samples.length; i++) {
                const volume = samples[i];
                total += Math.max(volume, this.speakingThreshold);
            }

            const avg = total / this.activeSpeakerSampleCount;

            if (!topAvg || avg > topAvg) {
                topAvg = avg;
                nextActiveSpeaker = userId;
            }
        }

        if (nextActiveSpeaker && this.activeSpeaker !== nextActiveSpeaker && topAvg > this.speakingThreshold) {
            this.activeSpeaker = nextActiveSpeaker;
            this.emit(GroupCallEvent.ActiveSpeakerChanged, this.activeSpeaker);
        }

        this.activeSpeakerLoopTimeout = setTimeout(
            this.onActiveSpeakerLoop,
            this.activeSpeakerInterval,
        );
    };

    /**
     * Screenshare Call Feed Event Handlers
     */

    public getScreenshareFeedByUserId(userId: string) {
        return this.screenshareFeeds.find((feed) => feed.userId === userId);
    }

    private addScreenshareFeed(callFeed: CallFeed) {
        logger.log("added screenshare feed");
        this.screenshareFeeds.push(callFeed);
        this.emit(GroupCallEvent.ScreenshareFeedsChanged, this.screenshareFeeds);
    }

    private replaceScreenshareFeed(existingFeed: CallFeed, replacementFeed: CallFeed) {
        logger.log("replaced screenshare feed");
        const feedIndex = this.screenshareFeeds.findIndex((feed) => feed.userId === existingFeed.userId);

        if (feedIndex === -1) {
            throw new Error("Couldn't find screenshare feed to replace");
        }

        this.screenshareFeeds.splice(feedIndex, 1, replacementFeed);

        existingFeed.dispose();
        this.emit(GroupCallEvent.ScreenshareFeedsChanged, this.screenshareFeeds);
    }

    private removeScreenshareFeed(callFeed: CallFeed) {
        logger.log("removed screenshare feed");
        const feedIndex = this.screenshareFeeds.findIndex((feed) => feed.userId === callFeed.userId);

        if (feedIndex === -1) {
            throw new Error("Couldn't find screenshare feed to remove");
        }

        this.screenshareFeeds.splice(feedIndex, 1);

        callFeed.dispose();
        this.emit(GroupCallEvent.ScreenshareFeedsChanged, this.screenshareFeeds);
    }

    /**
     * Participant Management
     */

    private addParticipant(member: RoomMember) {
        if (this.participants.find((m) => m.userId === member.userId)) {
            return;
        }

        this.participants.push(member);

        this.emit(GroupCallEvent.ParticipantsChanged, this.participants);
        this.client.emit("GroupCall.participants", this.participants, this);
    }

    private removeParticipant(member: RoomMember) {
        const index = this.participants.findIndex((m) => m.userId === member.userId);

        if (index === -1) {
            return;
        }

        this.participants.splice(index, 1);

        this.emit(GroupCallEvent.ParticipantsChanged, this.participants);
        this.client.emit("GroupCall.participants", this.participants, this);
    }
}<|MERGE_RESOLUTION|>--- conflicted
+++ resolved
@@ -361,8 +361,8 @@
 
                 logger.log("Screensharing permissions granted. Setting screensharing enabled on all calls");
 
-<<<<<<< HEAD
-                const callFeed = new CallFeed({
+                this.localDesktopCapturerSourceId = desktopCapturerSourceId;
+                this.localScreenshareFeed = new CallFeed({
                     client: this.client,
                     roomId: this.room.roomId,
                     userId: this.client.getUserId(),
@@ -371,23 +371,7 @@
                     audioMuted: false,
                     videoMuted: false,
                 });
-
-                this.localScreenshareFeed = callFeed;
-                this.localDesktopCapturerSourceId = desktopCapturerSourceId;
-                this.addScreenshareFeed(callFeed);
-=======
-                this.localDesktopCapturerSourceId = desktopCapturerSourceId;
-                this.localScreenshareFeed = new CallFeed(
-                    stream,
-                    this.client.getUserId(),
-                    SDPStreamMetadataPurpose.Screenshare,
-                    this.client,
-                    this.room.roomId,
-                    false,
-                    false,
-                );
                 this.addScreenshareFeed(this.localScreenshareFeed);
->>>>>>> 8232896c
 
                 this.emit(
                     GroupCallEvent.LocalScreenshareStateChanged,
