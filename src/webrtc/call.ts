/*
Copyright 2015, 2016 OpenMarket Ltd
Copyright 2017 New Vector Ltd
Copyright 2019, 2020 The Matrix.org Foundation C.I.C.
Copyright 2021 - 2022 Šimon Brandner <simon.bra.ag@gmail.com>

Licensed under the Apache License, Version 2.0 (the "License");
you may not use this file except in compliance with the License.
You may obtain a copy of the License at

    http://www.apache.org/licenses/LICENSE-2.0

Unless required by applicable law or agreed to in writing, software
distributed under the License is distributed on an "AS IS" BASIS,
WITHOUT WARRANTIES OR CONDITIONS OF ANY KIND, either express or implied.
See the License for the specific language governing permissions and
limitations under the License.
*/

/**
 * This is an internal module. See {@link createNewMatrixCall} for the public API.
 */

import { v4 as uuidv4 } from "uuid";
import { parse as parseSdp, write as writeSdp } from "sdp-transform";

import { logger } from "../logger";
import * as utils from "../utils";
import { IContent, MatrixEvent } from "../models/event";
import { EventType, ToDeviceMessageId } from "../@types/event";
import { RoomMember } from "../models/room-member";
import { randomString } from "../randomstring";
import {
    MCallReplacesEvent,
    MCallAnswer,
    MCallInviteNegotiate,
    CallCapabilities,
    SDPStreamMetadataPurpose,
    SDPStreamMetadata,
    SDPStreamMetadataKey,
    MCallSDPStreamMetadataChanged,
    MCallSelectAnswer,
    MCAllAssertedIdentity,
    MCallCandidates,
    MCallBase,
    MCallHangupReject,
    FocusTrackDescription,
    FocusTrackSubscriptionEvent,
    FocusNegotiateEvent,
    FocusSDPStreamMetadataChangedEvent,
    SDPStreamMetadataTracks,
    FocusEvent,
    SDPStreamMetadataKeyStable,
    FocusEventBaseContent,
} from "./callEventTypes";
import { CallFeed, CallFeedEvent } from "./callFeed";
import { MatrixClient } from "../client";
import { EventEmitterEvents, TypedEventEmitter } from "../models/typed-event-emitter";
import { DeviceInfo } from "../crypto/deviceinfo";
import { IScreensharingOpts } from "./mediaHandler";
import { GroupCallUnknownDeviceError } from "./groupCall";
import { MatrixError } from "../http-api";

interface CallOpts {
    // The room ID for this call.
    roomId?: string;
    invitee?: string;
    // The Matrix Client instance to send events to.
    client: MatrixClient;
    /**
     * Whether relay through TURN should be forced.
     * @deprecated use opts.forceTURN when creating the matrix client
     * since it's only possible to set this option on outbound calls.
     */
    forceTURN?: boolean;
    // A list of TURN servers.
    turnServers?: Array<TurnServer>;
    opponentDeviceId?: string;
    opponentSessionId?: string;
    groupCallId?: string;
    isFocus?: boolean;
}

interface TurnServer {
    urls: Array<string>;
    username?: string;
    password?: string;
    ttl?: number;
}

interface AssertedIdentity {
    id: string;
    displayName: string;
}

export enum SimulcastResolution {
    Full = "f",
    Half = "h",
    Quarter = "q",
}

enum MediaType {
    AUDIO = "audio",
    VIDEO = "video",
}

enum CodecName {
    OPUS = "opus",
    // add more as needed
}

// Used internally to specify modifications to codec parameters in SDP
interface CodecParamsMod {
    mediaType: MediaType;
    codec: CodecName;
    enableDtx?: boolean; // true to enable discontinuous transmission, false to disable, undefined to leave as-is
    maxAverageBitrate?: number; // sets the max average bitrate, or undefined to leave as-is
}

export enum CallState {
    Fledgling = "fledgling",
    InviteSent = "invite_sent",
    WaitLocalMedia = "wait_local_media",
    CreateOffer = "create_offer",
    CreateAnswer = "create_answer",
    Connecting = "connecting",
    Connected = "connected",
    Ringing = "ringing",
    Ended = "ended",
}

export enum CallType {
    Voice = "voice",
    Video = "video",
}

export enum CallDirection {
    Inbound = "inbound",
    Outbound = "outbound",
}

export enum CallParty {
    Local = "local",
    Remote = "remote",
}

export enum CallEvent {
    Hangup = "hangup",
    State = "state",
    Error = "error",
    Replaced = "replaced",

    // The value of isLocalOnHold() has changed
    LocalHoldUnhold = "local_hold_unhold",
    // The value of isRemoteOnHold() has changed
    RemoteHoldUnhold = "remote_hold_unhold",
    // backwards compat alias for LocalHoldUnhold: remove in a major version bump
    HoldUnhold = "hold_unhold",
    // Feeds have changed
    FeedsChanged = "feeds_changed",

    AssertedIdentityChanged = "asserted_identity_changed",

    LengthChanged = "length_changed",

    DataChannel = "datachannel",

    SendVoipEvent = "send_voip_event",
}

export enum CallErrorCode {
    /** The user chose to end the call */
    UserHangup = "user_hangup",

    /** An error code when the local client failed to create an offer. */
    LocalOfferFailed = "local_offer_failed",
    /**
     * An error code when there is no local mic/camera to use. This may be because
     * the hardware isn't plugged in, or the user has explicitly denied access.
     */
    NoUserMedia = "no_user_media",

    /**
     * Error code used when a call event failed to send
     * because unknown devices were present in the room
     */
    UnknownDevices = "unknown_devices",

    /**
     * Error code used when we fail to send the invite
     * for some reason other than there being unknown devices
     */
    SendInvite = "send_invite",

    /**
     * An answer could not be created
     */
    CreateAnswer = "create_answer",

    /**
     * An offer could not be created
     */
    CreateOffer = "create_offer",

    /**
     * Error code used when we fail to send the answer
     * for some reason other than there being unknown devices
     */
    SendAnswer = "send_answer",

    /**
     * The session description from the other side could not be set
     */
    SetRemoteDescription = "set_remote_description",

    /**
     * The session description from this side could not be set
     */
    SetLocalDescription = "set_local_description",

    /**
     * A different device answered the call
     */
    AnsweredElsewhere = "answered_elsewhere",

    /**
     * No media connection could be established to the other party
     */
    IceFailed = "ice_failed",

    /**
     * The invite timed out whilst waiting for an answer
     */
    InviteTimeout = "invite_timeout",

    /**
     * The call was replaced by another call
     */
    Replaced = "replaced",

    /**
     * Signalling for the call could not be sent (other than the initial invite)
     */
    SignallingFailed = "signalling_timeout",

    /**
     * The remote party is busy
     */
    UserBusy = "user_busy",

    /**
     * We transferred the call off to somewhere else
     */
    Transferred = "transferred",

    /**
     * A call from the same user was found with a new session id
     */
    NewSession = "new_session",
}

/**
 * The version field that we set in m.call.* events
 */
const VOIP_PROTO_VERSION = "1";

/** The fallback ICE server to use for STUN or TURN protocols. */
const FALLBACK_ICE_SERVER = "stun:turn.matrix.org";

/** The length of time a call can be ringing for. */
const CALL_TIMEOUT_MS = 60 * 1000; // ms
/** The time after which we increment callLength */
const CALL_LENGTH_INTERVAL = 1000; // ms
/** The time after which we end the call, if ICE got disconnected */
const ICE_DISCONNECTED_TIMEOUT = 30 * 1000; // ms
/**
 * The time we wait for call feed size and visibility changing before we send a
 * new m.call.track_subscription
 */
const SUBSCRIBE_TO_FOCUS_TIMEOUT = 2 * 1000;

const SIMULCAST_ENCODINGS = [
    // Order is important here: some browsers (e.g.
    // Chrome) will only send some of the encodings, if
    // the track has a resolution to low for it to send
    // all, in that case the encoding higher in the list
    // has priority and therefore we put full as first
    // as we always want to send the full resolution
    {
        rid: SimulcastResolution.Full,
    },
    {
        rid: SimulcastResolution.Half,
        scaleResolutionDownBy: 2.0,
    },
    {
        rid: SimulcastResolution.Quarter,
        scaleResolutionDownBy: 4.0,
    },
];

export class CallError extends Error {
    public readonly code: string;

    public constructor(code: CallErrorCode, msg: string, err: Error) {
        // Still don't think there's any way to have proper nested errors
        super(msg + ": " + err);

        this.code = code;
    }
}

export function genCallID(): string {
    return Date.now().toString() + randomString(16);
}

function getCodecParamMods(isPtt: boolean): CodecParamsMod[] {
    const mods = [
        {
            mediaType: "audio",
            codec: "opus",
            enableDtx: true,
            maxAverageBitrate: isPtt ? 12000 : undefined,
        },
    ] as CodecParamsMod[];

    return mods;
}

function isFirefox(): boolean {
    return navigator.userAgent.indexOf("Firefox") !== -1;
}

export type CallEventHandlerMap = {
    [CallEvent.DataChannel]: (channel: RTCDataChannel) => void;
    [CallEvent.FeedsChanged]: (feeds: CallFeed[]) => void;
    [CallEvent.Replaced]: (newCall: MatrixCall) => void;
    [CallEvent.Error]: (error: CallError) => void;
    [CallEvent.RemoteHoldUnhold]: (onHold: boolean) => void;
    [CallEvent.LocalHoldUnhold]: (onHold: boolean) => void;
    [CallEvent.LengthChanged]: (length: number) => void;
    [CallEvent.State]: (state: CallState, oldState?: CallState) => void;
    [CallEvent.Hangup]: (call: MatrixCall) => void;
    [CallEvent.AssertedIdentityChanged]: () => void;
    /* @deprecated */
    [CallEvent.HoldUnhold]: (onHold: boolean) => void;
    [CallEvent.SendVoipEvent]: (event: Record<string, any>) => void;
};

// The key of the transceiver map (purpose + media type, separated by ':')
type TransceiverKey = string;

// generates keys for the map of transceivers
// kind is unfortunately a string rather than MediaType as this is the type of
// track.kind
function getTransceiverKey(purpose: SDPStreamMetadataPurpose, kind: TransceiverKey): string {
    return purpose + ":" + kind;
}

export class MatrixCall extends TypedEventEmitter<CallEvent, CallEventHandlerMap> {
    public roomId?: string;
    public callId: string;
    public invitee?: string;
    public hangupParty?: CallParty;
    public hangupReason?: string;
    public direction?: CallDirection;
    public ourPartyId: string;
    public peerConn?: RTCPeerConnection;
    public toDeviceSeq = 0;

    // whether this call should have push-to-talk semantics
    // This should be set by the consumer on incoming & outgoing calls.
    public isPtt = false;
    public readonly isFocus: boolean = false;

    private _state = CallState.Fledgling;
    private readonly client: MatrixClient;
    private readonly forceTURN?: boolean;
    private readonly turnServers: Array<TurnServer>;
    // A queue for candidates waiting to go out.
    // We try to amalgamate candidates into a single candidate message where
    // possible
    private candidateSendQueue: Array<RTCIceCandidate> = [];
    private candidateSendTries = 0;
    private candidatesEnded = false;
    private feeds: Array<CallFeed> = [];

    // our transceivers for each purpose and type of media
    private transceivers = new Map<TransceiverKey, RTCRtpTransceiver>();

    private inviteOrAnswerSent = false;
    private waitForLocalAVStream = false;
    private successor?: MatrixCall;
    private opponentMember?: RoomMember;
    private opponentVersion?: number | string;
    // The party ID of the other side: undefined if we haven't chosen a partner
    // yet, null if we have but they didn't send a party ID.
    private opponentPartyId: string | null | undefined;
    private opponentCaps?: CallCapabilities;
    private iceDisconnectedTimeout?: ReturnType<typeof setTimeout>;
    private inviteTimeout?: ReturnType<typeof setTimeout>;
    private readonly removeTrackListeners = new Map<MediaStream, () => void>();

    // The logic of when & if a call is on hold is nontrivial and explained in is*OnHold
    // This flag represents whether we want the other party to be on hold
    private remoteOnHold = false;

    // the stats for the call at the point it ended. We can't get these after we
    // tear the call down, so we just grab a snapshot before we stop the call.
    // The typescript definitions have this type as 'any' :(
    private callStatsAtEnd?: any[];

    // Perfect negotiation state: https://www.w3.org/TR/webrtc/#perfect-negotiation-example
    private makingOffer = false;
    private ignoreOffer = false;

    private responsePromiseChain?: Promise<void>;

    // If candidates arrive before we've picked an opponent (which, in particular,
    // will happen if the opponent sends candidates eagerly before the user answers
    // the call) we buffer them up here so we can then add the ones from the party we pick
    private remoteCandidateBuffer = new Map<string, RTCIceCandidate[]>();

    private remoteAssertedIdentity?: AssertedIdentity;

    private callLengthInterval?: ReturnType<typeof setInterval>;
    private callStartTime?: number;

    private dataChannel?: RTCDataChannel;

    private opponentDeviceId?: string;
    private opponentDeviceInfo?: DeviceInfo;
    private opponentSessionId?: string;
    public groupCallId?: string;

<<<<<<< HEAD
    private subscribeToFocusTimeout?: ReturnType<typeof setTimeout>;

    private _opponentSupportsSDPStreamMetadata = false;
=======
    // Used to keep the timer for the delay before actually stopping our
    // video track after muting (see setLocalVideoMuted)
    private stopVideoTrackTimer?: ReturnType<typeof setTimeout>;
>>>>>>> cb613457

    /**
     * Construct a new Matrix Call.
     * @param opts - Config options.
     */
    public constructor(opts: CallOpts) {
        super();

        this.roomId = opts.roomId;
        this.invitee = opts.invitee;
        this.client = opts.client;

        if (!this.client.deviceId) throw new Error("Client must have a device ID to start calls");

        this.forceTURN = opts.forceTURN ?? false;
        this.ourPartyId = this.client.deviceId;
        this.opponentDeviceId = opts.opponentDeviceId;
        this.opponentSessionId = opts.opponentSessionId;
        this.groupCallId = opts.groupCallId;
        this.isFocus = opts.isFocus ?? false;
        // Array of Objects with urls, username, credential keys
        this.turnServers = opts.turnServers || [];
        if (this.turnServers.length === 0 && this.client.isFallbackICEServerAllowed()) {
            this.turnServers.push({
                urls: [FALLBACK_ICE_SERVER],
            });
        }
        for (const server of this.turnServers) {
            utils.checkObjectHasKeys(server, ["urls"]);
        }
        this.callId = genCallID();
    }

    /**
     * Place a voice call to this room.
     * @throws If you have not specified a listener for 'error' events.
     */
    public async placeVoiceCall(): Promise<void> {
        await this.placeCall(true, false);
    }

    /**
     * Place a video call to this room.
     * @throws If you have not specified a listener for 'error' events.
     */
    public async placeVideoCall(): Promise<void> {
        await this.placeCall(true, true);
    }

    /**
     * Create a datachannel using this call's peer connection.
     * @param label - A human readable label for this datachannel
     * @param options - An object providing configuration options for the data channel.
     */
    public createDataChannel(label: string, options: RTCDataChannelInit | undefined): RTCDataChannel {
        const dataChannel = this.peerConn!.createDataChannel(label, options);
        this.setupDataChannel(dataChannel);
        return dataChannel;
    }

    public getOpponentMember(): RoomMember | undefined {
        return this.opponentMember;
    }

    public getOpponentDeviceId(): string | undefined {
        return this.opponentDeviceId;
    }

    public getOpponentSessionId(): string | undefined {
        return this.opponentSessionId;
    }

    public opponentCanBeTransferred(): boolean {
        return Boolean(this.opponentCaps && this.opponentCaps["m.call.transferee"]);
    }

    public opponentSupportsDTMF(): boolean {
        return Boolean(this.opponentCaps && this.opponentCaps["m.call.dtmf"]);
    }

    public getRemoteAssertedIdentity(): AssertedIdentity | undefined {
        return this.remoteAssertedIdentity;
    }

    public get state(): CallState {
        return this._state;
    }

    private set state(state: CallState) {
        const oldState = this._state;
        this._state = state;
        this.emit(CallEvent.State, state, oldState);
    }

    public get type(): CallType {
        // we may want to look for a video receiver here rather than a track to match the
        // sender behaviour, although in practice they should be the same thing
        return this.hasUserMediaVideoSender || this.hasRemoteUserMediaVideoTrack ? CallType.Video : CallType.Voice;
    }

    public get hasLocalUserMediaVideoTrack(): boolean {
        return !!this.localUsermediaStream?.getVideoTracks().length;
    }

    public get hasRemoteUserMediaVideoTrack(): boolean {
        return this.getRemoteFeeds().some((feed) => {
            return feed.purpose === SDPStreamMetadataPurpose.Usermedia && feed.stream?.getVideoTracks().length;
        });
    }

    public get hasLocalUserMediaAudioTrack(): boolean {
        return !!this.localUsermediaStream?.getAudioTracks().length;
    }

    public get hasRemoteUserMediaAudioTrack(): boolean {
        return this.getRemoteFeeds().some((feed) => {
            return feed.purpose === SDPStreamMetadataPurpose.Usermedia && !!feed.stream?.getAudioTracks().length;
        });
    }

    private get hasUserMediaAudioSender(): boolean {
        return Boolean(this.transceivers.get(getTransceiverKey(SDPStreamMetadataPurpose.Usermedia, "audio"))?.sender);
    }

    private get hasUserMediaVideoSender(): boolean {
        return Boolean(this.transceivers.get(getTransceiverKey(SDPStreamMetadataPurpose.Usermedia, "video"))?.sender);
    }

    public get localUsermediaFeed(): CallFeed | undefined {
        return this.getLocalFeeds().find((feed) => feed.purpose === SDPStreamMetadataPurpose.Usermedia);
    }

    public get localScreensharingFeed(): CallFeed | undefined {
        return this.getLocalFeeds().find((feed) => feed.purpose === SDPStreamMetadataPurpose.Screenshare);
    }

    public get localUsermediaStream(): MediaStream | undefined {
        return this.localUsermediaFeed?.stream;
    }

    public get localScreensharingStream(): MediaStream | undefined {
        return this.localScreensharingFeed?.stream;
    }

    public get remoteUsermediaFeed(): CallFeed | undefined {
        return this.getRemoteFeeds().find((feed) => feed.purpose === SDPStreamMetadataPurpose.Usermedia);
    }

    public get remoteScreensharingFeed(): CallFeed | undefined {
        return this.getRemoteFeeds().find((feed) => feed.purpose === SDPStreamMetadataPurpose.Screenshare);
    }

    public get remoteUsermediaStream(): MediaStream | undefined {
        return this.remoteUsermediaFeed?.stream;
    }

    public get remoteScreensharingStream(): MediaStream | undefined {
        return this.remoteScreensharingFeed?.stream;
    }

    private getFeedById(streamId: string): CallFeed | undefined {
        return this.getFeeds().find((feed) => feed.feedId === streamId);
    }

    /**
     * Returns an array of all CallFeeds
     * @returns CallFeeds
     */
    public getFeeds(): Array<CallFeed> {
        return this.feeds;
    }

    /**
     * Returns an array of all local CallFeeds
     * @returns local CallFeeds
     */
    public getLocalFeeds(): Array<CallFeed> {
        return this.feeds.filter((feed) => feed.isLocal());
    }

    /**
     * Returns an array of all remote CallFeeds
     * @returns remote CallFeeds
     */
    public getRemoteFeeds(): Array<CallFeed> {
        return this.feeds.filter((feed) => !feed.isLocal());
    }

    private async initOpponentCrypto(): Promise<void> {
        if (!this.opponentDeviceId) return;
        if (!this.client.getUseE2eForGroupCall()) return;
        // It's possible to want E2EE and yet not have the means to manage E2EE
        // ourselves (for example if the client is a RoomWidgetClient)
        if (!this.client.isCryptoEnabled()) {
            // All we know is the device ID
            this.opponentDeviceInfo = new DeviceInfo(this.opponentDeviceId);
            return;
        }
        // if we've got to this point, we do want to init crypto, so throw if we can't
        if (!this.client.crypto) throw new Error("Crypto is not initialised.");

        const userId = this.invitee || this.getOpponentMember()?.userId;

        if (!userId) throw new Error("Couldn't find opponent user ID to init crypto");

        const deviceInfoMap = await this.client.crypto.deviceList.downloadKeys([userId], false);
        this.opponentDeviceInfo = deviceInfoMap[userId][this.opponentDeviceId];
        if (this.opponentDeviceInfo === undefined) {
            throw new GroupCallUnknownDeviceError(userId);
        }
    }

    /**
     * Generates and returns localSDPStreamMetadata
     * @returns localSDPStreamMetadata
     */
    private getLocalSDPStreamMetadata(): SDPStreamMetadata {
        const sdp = this.peerConn?.localDescription?.sdp ? parseSdp(this.peerConn.localDescription.sdp) : null;
        const metadata: SDPStreamMetadata = {};
        for (const localFeed of this.getLocalFeeds()) {
            // We use transceivers here because we need to send the actual
            // trackIds and streamIds which the focus will see which will
            // probably differ from the local trackIds and streamIds
            let streamId = localFeed.feedId;
            const tracks = Array.from(this.transceivers.entries()).reduce((tracks, [transceiverKey, transceiver]) => {
                if (!transceiver.sender.track) return tracks;
                if (
                    ![
                        getTransceiverKey(localFeed.purpose, "audio"),
                        getTransceiverKey(localFeed.purpose, "video"),
                    ].includes(transceiverKey)
                ) {
                    return tracks;
                }

                // XXX: We only use double equals because MediaDescription::mid is in fact a number
                const msid = sdp?.media?.find((m) => m.mid == transceiver.mid)?.msid?.split(" ");
                if (msid?.[0]) {
                    streamId = msid?.[0];
                }
                if (msid?.[1]) {
                    tracks[msid[1]] = {
                        kind: transceiver.sender.track?.kind,
                        width: transceiver.sender.track.getSettings().width,
                        height: transceiver.sender.track.getSettings().height,
                    };
                }
                return tracks;
            }, {} as SDPStreamMetadataTracks);
            if (!Object.keys(tracks).length) continue;

            metadata[streamId] = {
                // FIXME: This allows for impersonation - the focus should be
                // handling these
                user_id: this.client.getUserId()!,
                device_id: this.client.getDeviceId()!,
                purpose: localFeed.purpose,
                // FIXME: This is very ineffective as state is slow, we should really be sending this over DC
                audio_muted: localFeed.isAudioMuted(),
                video_muted: localFeed.isVideoMuted(),
                tracks: tracks,
            };
        }
        return metadata;
    }

    /**
     * Returns true if there are no incoming feeds,
     * otherwise returns false
     * @returns no incoming feeds
     */
    public noIncomingFeeds(): boolean {
        return !this.feeds.some((feed) => !feed.isLocal());
    }

    private pushRemoteStream(stream: MediaStream): void {
        // Fallback to old behavior if the other side doesn't support SDPStreamMetadata
        if (!this.opponentSupportsSDPStreamMetadata()) {
            this.pushRemoteStreamWithoutMetadata(stream);
            return;
        }

        const feed = this.getFeedById(stream.id);
        if (!feed) {
            logger.warn(`Ignoring stream with id ${stream.id} because we don't have a feed for it`);
            return;
        }

        feed.setNewStream(stream);

        logger.info(
            `Call ${this.callId} Pushed remote stream (` +
                `id="${feed.feedId}" ` +
                `active="${stream.active}" ` +
                `purpose=${feed.purpose} ` +
                `userId=${feed.userId}` +
                `deviceId=${feed.deviceId}` +
                `)`,
        );
    }

    /**
     * This method is used ONLY if the other client doesn't support sending SDPStreamMetadata
     */
    private pushRemoteStreamWithoutMetadata(stream: MediaStream): void {
        const userId = this.getOpponentMember()!.userId;
        // We can guess the purpose here since the other client can only send one stream
        const purpose = SDPStreamMetadataPurpose.Usermedia;
        const oldRemoteStream = this.feeds.find((feed) => !feed.isLocal())?.stream;

        // Note that we check by ID and always set the remote stream: Chrome appears
        // to make new stream objects when transceiver directionality is changed and the 'active'
        // status of streams change - Dave
        // If we already have a stream, check this stream has the same id
        if (oldRemoteStream && stream.id !== oldRemoteStream.id) {
            logger.warn(
                `Call ${this.callId} Ignoring new stream ID ${stream.id}: we already have stream ID ${oldRemoteStream.id}`,
            );
            return;
        }

        if (this.getFeedById(stream.id)) {
            logger.warn(`Ignoring stream with id ${stream.id} because we already have a feed for it`);
            return;
        }

        this.feeds.push(
            new CallFeed({
                client: this.client,
                call: this,
                roomId: this.roomId,
                audioMuted: false,
                videoMuted: false,
                userId,
                deviceId: this.getOpponentDeviceId(),
                feedId: stream.id,
                stream,
                purpose,
            }),
        );

        this.emit(CallEvent.FeedsChanged, this.feeds);

        logger.info(`Call ${this.callId} pushed remote stream (id="${stream.id}", active="${stream.active}")`);
    }

    private pushNewLocalFeed(stream: MediaStream, purpose: SDPStreamMetadataPurpose, addToPeerConnection = true): void {
        const userId = this.client.getUserId()!;

        // Tracks don't always start off enabled, eg. chrome will give a disabled
        // audio track if you ask for user media audio and already had one that
        // you'd set to disabled (presumably because it clones them internally).
        setTracksEnabled(stream.getAudioTracks(), true);
        setTracksEnabled(stream.getVideoTracks(), true);

        if (this.getFeedById(stream.id)) {
            logger.warn(`Ignoring stream with id ${stream.id} because we already have a feed for it`);
            return;
        }

        this.pushLocalFeed(
            new CallFeed({
                client: this.client,
                roomId: this.roomId,
                audioMuted: false,
                videoMuted: false,
                userId,
                deviceId: this.getOpponentDeviceId(),
                feedId: stream.id,
                stream,
                purpose,
            }),
            addToPeerConnection,
        );
    }

    /**
     * Pushes supplied feed to the call
     * @param callFeed - to push
     * @param addToPeerConnection - whether to add the tracks to the peer connection
     */
    public pushLocalFeed(callFeed: CallFeed, addToPeerConnection = true): void {
        if (!callFeed.stream) {
            logger.warn(`Ignoring stream-less local feed ${callFeed.feedId} in call ${this.callId}`);
            return;
        }

        if (this.feeds.some((feed) => callFeed.feedId === feed.feedId)) {
            logger.info(`Ignoring duplicate local stream ${callFeed.feedId} in call ${this.callId}`);
            return;
        }

        this.feeds.push(callFeed);

        if (addToPeerConnection) {
            for (const track of callFeed.stream!.getTracks()) {
                logger.info(
                    `Call ${this.callId} ` +
                        `Adding track (` +
                        `id="${track.id}", ` +
                        `kind="${track.kind}", ` +
                        `streamId="${callFeed.feedId}", ` +
                        `streamPurpose="${callFeed.purpose}", ` +
                        `enabled=${track.enabled}` +
                        `) to peer connection`,
                );

                const encodings = track.kind === "video" ? SIMULCAST_ENCODINGS : undefined;

                const tKey = getTransceiverKey(callFeed.purpose, track.kind);
                if (this.transceivers.has(tKey)) {
                    // we already have a sender, so we re-use it. We try to re-use transceivers as much
                    // as possible because they can't be removed once added, so otherwise they just
                    // accumulate which makes the SDP very large very quickly: in fact it only takes
                    // about 6 video tracks to exceed the maximum size of an Olm-encrypted
                    // Matrix event.
                    const transceiver = this.transceivers.get(tKey)!;

                    // RTCRtpSender::setStreams() is currently not supported by
                    // Firefox but we try to use it at least in other browsers
                    if (transceiver.sender.setStreams) transceiver.sender.setStreams(callFeed.stream!);

                    transceiver.sender.replaceTrack(track);

                    if (this.isFocus) {
                        const parameters = transceiver.sender.getParameters();
                        transceiver.sender.setParameters({
                            ...transceiver.sender.getParameters(),
                            encodings: encodings ?? parameters.encodings,
                        });
                    }

                    // set the direction to indicate we're going to start sending again
                    // (this will trigger the re-negotiation)
                    transceiver.direction = transceiver.direction === "inactive" ? "sendonly" : "sendrecv";
                } else {
<<<<<<< HEAD
                    // create a new one
                    const transceiver = this.peerConn!.addTransceiver(track, {
                        streams: [callFeed.stream!],
                        sendEncodings: this.isFocus && isFirefox() ? undefined : encodings,
                    });

                    if (this.isFocus && isFirefox()) {
                        const parameters = transceiver.sender.getParameters();
                        transceiver.sender.setParameters({
                            ...transceiver.sender.getParameters(),
                            encodings: encodings ?? parameters.encodings,
                        });
=======
                    // create a new one. We need to use addTrack rather addTransceiver for this because firefox
                    // doesn't yet implement RTCRTPSender.setStreams()
                    // (https://bugzilla.mozilla.org/show_bug.cgi?id=1510802) so we'd have no way to group the
                    // two tracks together into a stream.
                    const newSender = this.peerConn!.addTrack(track, callFeed.stream);

                    // now go & fish for the new transceiver
                    const newTransceiver = this.peerConn!.getTransceivers().find((t) => t.sender === newSender);
                    if (newTransceiver) {
                        this.transceivers.set(tKey, newTransceiver);
                    } else {
                        logger.warn("Didn't find a matching transceiver after adding track!");
>>>>>>> cb613457
                    }

                    this.transceivers.set(tKey, transceiver);
                }
            }
        }

        logger.info(
            `Call ${this.callId} ` +
                `Pushed local stream ` +
                `(id="${callFeed.feedId}", ` +
                `active="${callFeed.stream!.active}", ` +
                `purpose="${callFeed.purpose}")`,
        );

        this.emit(CallEvent.FeedsChanged, this.feeds);
    }

    /**
     * Removes local call feed from the call and its tracks from the peer
     * connection
     * @param callFeed - to remove
     */
    public removeLocalFeed(callFeed: CallFeed): void {
        const audioTransceiverKey = getTransceiverKey(callFeed.purpose, "audio");
        const videoTransceiverKey = getTransceiverKey(callFeed.purpose, "video");

        for (const transceiverKey of [audioTransceiverKey, videoTransceiverKey]) {
            // this is slightly mixing the track and transceiver API but is basically just shorthand.
            // There is no way to actually remove a transceiver, so this just sets it to inactive
            // (or recvonly) and replaces the source with nothing.
            if (this.transceivers.has(transceiverKey)) {
                const transceiver = this.transceivers.get(transceiverKey)!;
                if (transceiver.sender) {
                    this.peerConn!.removeTrack(transceiver.sender);
                }
            }
        }

        if (callFeed.purpose === SDPStreamMetadataPurpose.Screenshare && callFeed.stream) {
            this.client.getMediaHandler().stopScreensharingStream(callFeed.stream);
        }

        this.deleteFeed(callFeed);
    }

    private deleteAllFeeds(): void {
        for (const feed of this.feeds) {
            if (!feed.isLocal()) {
                feed.removeListener(CallFeedEvent.SizeChanged, this.onCallFeedSizeChanged);
                if (!this.groupCallId) {
                    feed.dispose();
                }
            }
        }

        this.feeds = [];
        this.emit(CallEvent.FeedsChanged, this.feeds);
    }

    private deleteFeedByStream(stream: MediaStream): void {
        const feed = this.getFeedById(stream.id);
        if (!feed) {
            logger.warn(`Call ${this.callId} Didn't find the feed with stream id ${stream.id} to delete`);
            return;
        }
        this.deleteFeed(feed);
    }

    private addRemoteFeed(feed: CallFeed, emit = true): void {
        this.feeds.push(feed);
        feed.addListener(CallFeedEvent.SizeChanged, this.onCallFeedSizeChanged);

        if (emit) {
            this.emit(CallEvent.FeedsChanged, this.feeds);
        }
    }

    private deleteFeed(feed: CallFeed, emit = true): void {
        feed.dispose();
        this.feeds.splice(this.feeds.indexOf(feed), 1);
        feed.removeListener(CallFeedEvent.SizeChanged, this.onCallFeedSizeChanged);

        if (emit) {
            this.emit(CallEvent.FeedsChanged, this.feeds);
        }
    }

    // The typescript definitions have this type as 'any' :(
    public async getCurrentCallStats(): Promise<any[] | undefined> {
        if (this.callHasEnded()) {
            return this.callStatsAtEnd;
        }

        return this.collectCallStats();
    }

    private async collectCallStats(): Promise<any[] | undefined> {
        // This happens when the call fails before it starts.
        // For example when we fail to get capture sources
        if (!this.peerConn) return;

        const statsReport = await this.peerConn.getStats();
        const stats: any[] = [];
        statsReport.forEach((item) => {
            stats.push(item);
        });

        return stats;
    }

    /**
     * Configure this call from an invite event. Used by MatrixClient.
     * @param event - The m.call.invite event
     */
    public async initWithInvite(event: MatrixEvent): Promise<void> {
        const invite = event.getContent<MCallInviteNegotiate>();
        this.direction = CallDirection.Inbound;

        // make sure we have valid turn creds. Unless something's gone wrong, it should
        // poll and keep the credentials valid so this should be instant.
        const haveTurnCreds = await this.client.checkTurnServers();
        if (!haveTurnCreds) {
            logger.warn(`Call ${this.callId} Failed to get TURN credentials! Proceeding with call anyway...`);
        }

        const sdpStreamMetadata = invite[SDPStreamMetadataKey];
        if (sdpStreamMetadata) {
            this.updateRemoteSDPStreamMetadata(sdpStreamMetadata);
        } else if (!this.isFocus) {
            logger.debug(
                `Call ${this.callId} did not get any SDPStreamMetadata! Can not send/receive multiple streams`,
            );
        }

        this.peerConn = this.createPeerConnection();
        // we must set the party ID before await-ing on anything: the call event
        // handler will start giving us more call events (eg. candidates) so if
        // we haven't set the party ID, we'll ignore them.
        this.chooseOpponent(event);
        await this.initOpponentCrypto();
        try {
            await this.peerConn.setRemoteDescription(invite.offer);
            await this.addBufferedIceCandidates();
        } catch (e) {
            logger.debug(`Call ${this.callId} failed to set remote description`, e);
            this.terminate(CallParty.Local, CallErrorCode.SetRemoteDescription, false);
            return;
        }

        const remoteStream = this.feeds.find((feed) => !feed.isLocal())?.stream;

        // According to previous comments in this file, firefox at some point did not
        // add streams until media started arriving on them. Testing latest firefox
        // (81 at time of writing), this is no longer a problem, so let's do it the correct way.
        if (!remoteStream || remoteStream.getTracks().length === 0) {
            logger.error(`Call ${this.callId} no remote stream or no tracks after setting remote description!`);
            this.terminate(CallParty.Local, CallErrorCode.SetRemoteDescription, false);
            return;
        }

        this.state = CallState.Ringing;

        if (event.getLocalAge()) {
            // Time out the call if it's ringing for too long
            const ringingTimer = setTimeout(() => {
                if (this.state == CallState.Ringing) {
                    logger.debug(`Call ${this.callId} invite has expired. Hanging up.`);
                    this.hangupParty = CallParty.Remote; // effectively
                    this.state = CallState.Ended;
                    this.stopAllMedia();
                    if (this.peerConn!.signalingState != "closed") {
                        this.peerConn!.close();
                    }
                    this.emit(CallEvent.Hangup, this);
                }
            }, invite.lifetime - event.getLocalAge());

            const onState = (state: CallState): void => {
                if (state !== CallState.Ringing) {
                    clearTimeout(ringingTimer);
                    this.off(CallEvent.State, onState);
                }
            };
            this.on(CallEvent.State, onState);
        }
    }

    /**
     * Configure this call from a hangup or reject event. Used by MatrixClient.
     * @param event - The m.call.hangup event
     */
    public initWithHangup(event: MatrixEvent): void {
        // perverse as it may seem, sometimes we want to instantiate a call with a
        // hangup message (because when getting the state of the room on load, events
        // come in reverse order and we want to remember that a call has been hung up)
        this.state = CallState.Ended;
    }

    private shouldAnswerWithMediaType(
        wantedValue: boolean | undefined,
        valueOfTheOtherSide: boolean,
        type: "audio" | "video",
    ): boolean {
        if (wantedValue && !valueOfTheOtherSide) {
            // TODO: Figure out how to do this
            logger.warn(
                `Call ${this.callId} Unable to answer with ${type} because the other side isn't sending it either.`,
            );
            return false;
        } else if (
            !utils.isNullOrUndefined(wantedValue) &&
            wantedValue !== valueOfTheOtherSide &&
            !this.opponentSupportsSDPStreamMetadata()
        ) {
            logger.warn(
                `Call ${this.callId} Unable to answer with ${type}=${wantedValue} because the other side doesn't support it. Answering with ${type}=${valueOfTheOtherSide}.`,
            );
            return valueOfTheOtherSide!;
        }
        return wantedValue ?? valueOfTheOtherSide!;
    }

    /**
     * Answer a call.
     */
    public async answer(audio?: boolean, video?: boolean): Promise<void> {
        if (this.inviteOrAnswerSent) return;
        // TODO: Figure out how to do this
        if (audio === false && video === false) throw new Error("You CANNOT answer a call without media");

        if (!this.localUsermediaStream && !this.waitForLocalAVStream) {
            const prevState = this.state;
            const answerWithAudio = this.shouldAnswerWithMediaType(audio, this.hasRemoteUserMediaAudioTrack, "audio");
            const answerWithVideo = this.shouldAnswerWithMediaType(video, this.hasRemoteUserMediaVideoTrack, "video");

            this.state = CallState.WaitLocalMedia;
            this.waitForLocalAVStream = true;

            try {
                const stream = await this.client.getMediaHandler().getUserMediaStream(answerWithAudio, answerWithVideo);
                this.waitForLocalAVStream = false;
                const usermediaFeed = new CallFeed({
                    client: this.client,
                    roomId: this.roomId,
                    userId: this.client.getUserId()!,
                    deviceId: this.client.getDeviceId() ?? undefined,
                    feedId: stream.id,
                    stream,
                    purpose: SDPStreamMetadataPurpose.Usermedia,
                    audioMuted: false,
                    videoMuted: false,
                });

                const feeds = [usermediaFeed];

                if (this.localScreensharingFeed) {
                    feeds.push(this.localScreensharingFeed);
                }

                this.answerWithCallFeeds(feeds);
            } catch (e) {
                if (answerWithVideo) {
                    // Try to answer without video
                    logger.warn(`Call ${this.callId} Failed to getUserMedia(), trying to getUserMedia() without video`);
                    this.state = prevState;
                    this.waitForLocalAVStream = false;
                    await this.answer(answerWithAudio, false);
                } else {
                    this.getUserMediaFailed(<Error>e);
                    return;
                }
            }
        } else if (this.waitForLocalAVStream) {
            this.state = CallState.WaitLocalMedia;
        }
    }

    public answerWithCallFeeds(callFeeds: CallFeed[]): void {
        if (this.inviteOrAnswerSent) return;

        this.queueGotCallFeedsForAnswer(callFeeds);
    }

    /**
     * Replace this call with a new call, e.g. for glare resolution. Used by
     * MatrixClient.
     * @param newCall - The new call.
     */
    public replacedBy(newCall: MatrixCall): void {
        logger.debug(`Call ${this.callId} replaced by ${newCall.callId}`);
        if (this.state === CallState.WaitLocalMedia) {
            logger.debug(`Call ${this.callId} telling new call ${newCall.callId} to wait for local media`);
            newCall.waitForLocalAVStream = true;
        } else if ([CallState.CreateOffer, CallState.InviteSent].includes(this.state)) {
            if (newCall.direction === CallDirection.Outbound) {
                newCall.queueGotCallFeedsForAnswer([]);
            } else {
                logger.debug(`Call ${this.callId} handing local stream to new call ${newCall.callId}`);
                newCall.queueGotCallFeedsForAnswer(this.getLocalFeeds().map((feed) => feed.clone()));
            }
        }
        this.successor = newCall;
        this.emit(CallEvent.Replaced, newCall);
        this.hangup(CallErrorCode.Replaced, true);
    }

    /**
     * Hangup a call.
     * @param reason - The reason why the call is being hung up.
     * @param suppressEvent - True to suppress emitting an event.
     */
    public hangup(reason: CallErrorCode, suppressEvent: boolean): void {
        if (this.callHasEnded()) return;

        logger.debug(`Ending call ${this.callId} with reason ${reason}`);
        this.terminate(CallParty.Local, reason, !suppressEvent);
        // We don't want to send hangup here if we didn't even get to sending an invite
        if ([CallState.Fledgling, CallState.WaitLocalMedia].includes(this.state)) return;
        const content: IContent = {};
        // Don't send UserHangup reason to older clients
        if ((this.opponentVersion && this.opponentVersion !== 0) || reason !== CallErrorCode.UserHangup) {
            content["reason"] = reason;
        }
        this.sendVoipEvent(EventType.CallHangup, content);
    }

    /**
     * Reject a call
     * This used to be done by calling hangup, but is a separate method and protocol
     * event as of MSC2746.
     */
    public reject(): void {
        if (this.state !== CallState.Ringing) {
            throw Error("Call must be in 'ringing' state to reject!");
        }

        if (this.opponentVersion === 0) {
            logger.info(
                `Call ${this.callId} Opponent version is less than 1 (${this.opponentVersion}): sending hangup instead of reject`,
            );
            this.hangup(CallErrorCode.UserHangup, true);
            return;
        }

        logger.debug("Rejecting call: " + this.callId);
        this.terminate(CallParty.Local, CallErrorCode.UserHangup, true);
        this.sendVoipEvent(EventType.CallReject, {});
    }

    /**
     * Adds an audio and/or video track - upgrades the call
     * @param audio - should add an audio track
     * @param video - should add an video track
     */
    private async upgradeCall(audio: boolean, video: boolean): Promise<void> {
        // We don't do call downgrades
        if (!audio && !video) return;
        if (!this.opponentSupportsSDPStreamMetadata()) return;

        try {
            logger.debug(`Upgrading call ${this.callId}: audio?=${audio} video?=${video}`);
            const getAudio = audio || this.hasLocalUserMediaAudioTrack;
            const getVideo = video || this.hasLocalUserMediaVideoTrack;

            // updateLocalUsermediaStream() will take the tracks, use them as
            // replacement and throw the stream away, so it isn't reusable
            const stream = await this.client.getMediaHandler().getUserMediaStream(getAudio, getVideo, false);
            await this.updateLocalUsermediaStream(stream, audio, video);
        } catch (error) {
            logger.error(`Call ${this.callId} Failed to upgrade the call`, error);
            this.emit(
                CallEvent.Error,
                new CallError(CallErrorCode.NoUserMedia, "Failed to get camera access: ", <Error>error),
            );
        }
    }

    /**
     * Returns true if this.remoteSDPStreamMetadata is defined, otherwise returns false
     * @returns can screenshare
     */
    // FIXME: This ought to be a getter method
    public opponentSupportsSDPStreamMetadata(): boolean {
        return this._opponentSupportsSDPStreamMetadata;
    }

    /**
     * If there is a screensharing stream returns true, otherwise returns false
     * @returns is screensharing
     */
    public isScreensharing(): boolean {
        return Boolean(this.localScreensharingStream);
    }

    /**
     * Starts/stops screensharing
     * @param enabled - the desired screensharing state
     * @param desktopCapturerSourceId - optional id of the desktop capturer source to use
     * @returns new screensharing state
     */
    public async setScreensharingEnabled(enabled: boolean, opts?: IScreensharingOpts): Promise<boolean> {
        // Skip if there is nothing to do
        if (enabled && this.isScreensharing()) {
            logger.warn(`Call ${this.callId} There is already a screensharing stream - there is nothing to do!`);
            return true;
        } else if (!enabled && !this.isScreensharing()) {
            logger.warn(`Call ${this.callId} There already isn't a screensharing stream - there is nothing to do!`);
            return false;
        }

        // Fallback to replaceTrack()
        if (!this.opponentSupportsSDPStreamMetadata()) {
            return this.setScreensharingEnabledWithoutMetadataSupport(enabled, opts);
        }

        logger.debug(`Call ${this.callId} set screensharing enabled? ${enabled}`);
        if (enabled) {
            try {
                const stream = await this.client.getMediaHandler().getScreensharingStream(opts);
                if (!stream) return false;
                this.pushNewLocalFeed(stream, SDPStreamMetadataPurpose.Screenshare);
                return true;
            } catch (err) {
                logger.error(`Call ${this.callId} Failed to get screen-sharing stream:`, err);
                return false;
            }
        } else {
            const audioTransceiver = this.transceivers.get(
                getTransceiverKey(SDPStreamMetadataPurpose.Screenshare, "audio"),
            );
            const videoTransceiver = this.transceivers.get(
                getTransceiverKey(SDPStreamMetadataPurpose.Screenshare, "video"),
            );

            for (const transceiver of [audioTransceiver, videoTransceiver]) {
                // this is slightly mixing the track and transceiver API but is basically just shorthand
                // for removing the sender.
                if (transceiver && transceiver.sender) this.peerConn!.removeTrack(transceiver.sender);
            }

            this.client.getMediaHandler().stopScreensharingStream(this.localScreensharingStream!);
            this.deleteFeedByStream(this.localScreensharingStream!);
            return false;
        }
    }

    /**
     * Starts/stops screensharing
     * Should be used ONLY if the opponent doesn't support SDPStreamMetadata
     * @param enabled - the desired screensharing state
     * @param desktopCapturerSourceId - optional id of the desktop capturer source to use
     * @returns new screensharing state
     */
    private async setScreensharingEnabledWithoutMetadataSupport(
        enabled: boolean,
        opts?: IScreensharingOpts,
    ): Promise<boolean> {
        logger.debug(`Call ${this.callId} Set screensharing enabled? ${enabled} using replaceTrack()`);
        if (enabled) {
            try {
                const stream = await this.client.getMediaHandler().getScreensharingStream(opts);
                if (!stream) return false;

                const track = stream.getTracks().find((track) => track.kind === "video");

                const sender = this.transceivers.get(
                    getTransceiverKey(SDPStreamMetadataPurpose.Usermedia, "video"),
                )?.sender;

                sender?.replaceTrack(track ?? null);

                this.pushNewLocalFeed(stream, SDPStreamMetadataPurpose.Screenshare, false);

                return true;
            } catch (err) {
                logger.error(`Call ${this.callId} Failed to get screen-sharing stream:`, err);
                return false;
            }
        } else {
            const track = this.localUsermediaStream?.getTracks().find((track) => track.kind === "video");
            const sender = this.transceivers.get(
                getTransceiverKey(SDPStreamMetadataPurpose.Usermedia, "video"),
            )?.sender;
            sender?.replaceTrack(track ?? null);

            this.client.getMediaHandler().stopScreensharingStream(this.localScreensharingStream!);
            this.deleteFeedByStream(this.localScreensharingStream!);

            return false;
        }
    }

    /**
     * Replaces/adds the tracks from the passed stream to the localUsermediaStream
     * @param stream - to use a replacement for the local usermedia stream
     */
    public async updateLocalUsermediaStream(
        stream: MediaStream,
        forceAudio = false,
        forceVideo = false,
    ): Promise<void> {
        const callFeed = this.localUsermediaFeed!;
        const audioEnabled = forceAudio || (!callFeed.isAudioMuted() && !this.remoteOnHold);
        const videoEnabled = forceVideo || (!callFeed.isVideoMuted() && !this.remoteOnHold);
        logger.log(
            `call ${this.callId} updateLocalUsermediaStream stream ${stream.id} audioEnabled ${audioEnabled} videoEnabled ${videoEnabled}`,
        );
        setTracksEnabled(stream.getAudioTracks(), audioEnabled);
        setTracksEnabled(stream.getVideoTracks(), videoEnabled);

        // We want to keep the same stream id, so we replace the tracks rather
        // than the whole stream.

        // Firstly, we replace the tracks in our localUsermediaStream.
        for (const track of this.localUsermediaStream!.getTracks()) {
            this.localUsermediaStream!.removeTrack(track);
            track.stop();
        }
        for (const track of stream.getTracks()) {
            this.localUsermediaStream!.addTrack(track);
        }

        // Then replace the old tracks, if possible.
        for (const track of stream.getTracks()) {
            const tKey = getTransceiverKey(SDPStreamMetadataPurpose.Usermedia, track.kind);

            const transceiver = this.transceivers.get(tKey);
            const oldSender = transceiver?.sender;
            const encodings = track.kind === "video" ? SIMULCAST_ENCODINGS : undefined;

            let added = false;
            if (oldSender) {
                try {
                    logger.info(
                        `Call ${this.callId} ` +
                            `Replacing track (` +
                            `id="${track.id}", ` +
                            `kind="${track.kind}", ` +
                            `streamId="${stream.id}", ` +
                            `streamPurpose="${callFeed.purpose}"` +
                            `) to peer connection`,
                    );

                    // RTCRtpSender::setStreams() is currently not supported by
                    // Firefox but we try to use it at least in other browsers
                    if (transceiver.sender.setStreams) transceiver.sender.setStreams(this.localUsermediaStream!);

                    await oldSender.replaceTrack(track);

                    if (this.isFocus) {
                        const parameters = transceiver.sender.getParameters();
                        transceiver.sender.setParameters({
                            ...transceiver.sender.getParameters(),
                            encodings: encodings ?? parameters.encodings,
                        });
                    }

                    // Set the direction to indicate we're going to be sending.
                    // This is only necessary in the cases where we're upgrading
                    // the call to video after downgrading it.
                    transceiver.direction = transceiver.direction === "inactive" ? "sendonly" : "sendrecv";
                    added = true;
                } catch (error) {
                    logger.warn(`replaceTrack failed: adding new transceiver instead`, error);
                }
            }

            if (!added) {
                logger.info(
                    `Call ${this.callId} ` +
                        `Adding track (` +
                        `id="${track.id}", ` +
                        `kind="${track.kind}", ` +
                        `streamId="${stream.id}", ` +
                        `streamPurpose="${callFeed.purpose}"` +
                        `) to peer connection`,
                );

<<<<<<< HEAD
                const newTransceiver = this.peerConn!.addTransceiver(track, {
                    streams: [this.localUsermediaStream!],
                    sendEncodings: this.isFocus && isFirefox() ? undefined : encodings,
                });

                if (this.isFocus && isFirefox()) {
                    const parameters = newTransceiver.sender.getParameters();
                    newTransceiver.sender.setParameters({
                        ...newTransceiver.sender.getParameters(),
                        encodings: encodings ?? parameters.encodings,
                    });
=======
                const newSender = this.peerConn!.addTrack(track, this.localUsermediaStream!);
                const newTransceiver = this.peerConn!.getTransceivers().find((t) => t.sender === newSender);
                if (newTransceiver) {
                    this.transceivers.set(tKey, newTransceiver);
                } else {
                    logger.warn("Couldn't find matching transceiver for newly added track!");
>>>>>>> cb613457
                }

                this.transceivers.set(tKey, newTransceiver);
            }
        }
    }

    /**
     * Set whether our outbound video should be muted or not.
     * @param muted - True to mute the outbound video.
     * @returns the new mute state
     */
    public async setLocalVideoMuted(muted: boolean): Promise<boolean> {
        logger.log(`call ${this.callId} setLocalVideoMuted ${muted}`);

        // if we were still thinking about stopping and removing the video
        // track: don't, because we want it back.
        if (!muted && this.stopVideoTrackTimer !== undefined) {
            clearTimeout(this.stopVideoTrackTimer);
            this.stopVideoTrackTimer = undefined;
        }

        if (!(await this.client.getMediaHandler().hasVideoDevice())) {
            return this.isLocalVideoMuted();
        }

        if (!this.hasUserMediaVideoSender && !muted) {
            await this.upgradeCall(false, true);
            return this.isLocalVideoMuted();
        }

        // we may not have a video track - if not, re-request usermedia
        if (!muted && this.localUsermediaStream!.getVideoTracks().length === 0) {
            const stream = await this.client.getMediaHandler().getUserMediaStream(true, true);
            await this.updateLocalUsermediaStream(stream);
        }

        this.localUsermediaFeed?.setAudioVideoMuted(null, muted);

        this.updateMuteStatus();
        await this.sendMetadataUpdate();

        // if we're muting video, set a timeout to stop & remove the video track so we release
        // the camera. We wait a short time to do this because when we disable a track, WebRTC
        // will send black video for it. If we just stop and remove it straight away, the video
        // will just freeze which means that when we unmute video, the other side will briefly
        // get a static frame of us from before we muted. This way, the still frame is just black.
        // A very small delay is not always enough so the theory here is that it needs to be long
        // enough for WebRTC to encode a frame: 120ms should be long enough even if we're only
        // doing 10fps.
        if (muted) {
            this.stopVideoTrackTimer = setTimeout(() => {
                for (const t of this.localUsermediaStream!.getVideoTracks()) {
                    t.stop();
                    this.localUsermediaStream!.removeTrack(t);
                }
            }, 120);
        }

        return this.isLocalVideoMuted();
    }

    /**
     * Check if local video is muted.
     *
     * If there are multiple video tracks, <i>all</i> of the tracks need to be muted
     * for this to return true. This means if there are no video tracks, this will
     * return true.
     * @returns True if the local preview video is muted, else false
     * (including if the call is not set up yet).
     */
    public isLocalVideoMuted(): boolean {
        return this.localUsermediaFeed?.isVideoMuted() ?? false;
    }

    /**
     * Set whether the microphone should be muted or not.
     * @param muted - True to mute the mic.
     * @returns the new mute state
     */
    public async setMicrophoneMuted(muted: boolean): Promise<boolean> {
        logger.log(`call ${this.callId} setMicrophoneMuted ${muted}`);
        if (!(await this.client.getMediaHandler().hasAudioDevice())) {
            return this.isMicrophoneMuted();
        }

        if (!muted && (!this.hasUserMediaAudioSender || !this.hasLocalUserMediaAudioTrack)) {
            await this.upgradeCall(true, false);
            return this.isMicrophoneMuted();
        }
        this.localUsermediaFeed?.setAudioVideoMuted(muted, null);
        this.updateMuteStatus();
        await this.sendMetadataUpdate();
        return this.isMicrophoneMuted();
    }

    /**
     * Check if the microphone is muted.
     *
     * If there are multiple audio tracks, <i>all</i> of the tracks need to be muted
     * for this to return true. This means if there are no audio tracks, this will
     * return true.
     * @returns True if the mic is muted, else false (including if the call
     * is not set up yet).
     */
    public isMicrophoneMuted(): boolean {
        return this.localUsermediaFeed?.isAudioMuted() ?? false;
    }

    /**
     * @returns true if we have put the party on the other side of the call on hold
     * (that is, we are signalling to them that we are not listening)
     */
    public isRemoteOnHold(): boolean {
        return this.remoteOnHold;
    }

    public setRemoteOnHold(onHold: boolean): void {
        if (this.isRemoteOnHold() === onHold) return;
        this.remoteOnHold = onHold;

        for (const transceiver of this.peerConn!.getTransceivers()) {
            // We don't send hold music or anything so we're not actually
            // sending anything, but sendrecv is fairly standard for hold and
            // it makes it a lot easier to figure out who's put who on hold.
            transceiver.direction = onHold ? "sendonly" : "sendrecv";
        }
        this.updateMuteStatus();
        this.sendMetadataUpdate();

        this.emit(CallEvent.RemoteHoldUnhold, this.remoteOnHold);
    }

    /**
     * Indicates whether we are 'on hold' to the remote party (ie. if true,
     * they cannot hear us).
     * @returns true if the other party has put us on hold
     */
    public isLocalOnHold(): boolean {
        if (this.state !== CallState.Connected) return false;

        let callOnHold = true;

        // We consider a call to be on hold only if *all* the tracks are on hold
        // (is this the right thing to do?)
        for (const transceiver of this.peerConn!.getTransceivers()) {
            const trackOnHold = ["inactive", "recvonly"].includes(transceiver.currentDirection!);

            if (!trackOnHold) callOnHold = false;
        }

        return callOnHold;
    }

    /**
     * Sends a DTMF digit to the other party
     * @param digit - The digit (nb. string - '#' and '*' are dtmf too)
     */
    public sendDtmfDigit(digit: string): void {
        for (const sender of this.peerConn!.getSenders()) {
            if (sender.track?.kind === "audio" && sender.dtmf) {
                sender.dtmf.insertDTMF(digit);
                return;
            }
        }

        throw new Error("Unable to find a track to send DTMF on");
    }

    private updateMuteStatus(): void {
        const micShouldBeMuted = this.isMicrophoneMuted() || this.remoteOnHold;
        const vidShouldBeMuted = this.isLocalVideoMuted() || this.remoteOnHold;

        logger.log(
            `call ${this.callId} updateMuteStatus stream ${
                this.localUsermediaStream!.id
            } micShouldBeMuted ${micShouldBeMuted} vidShouldBeMuted ${vidShouldBeMuted}`,
        );

        setTracksEnabled(this.localUsermediaStream!.getAudioTracks(), !micShouldBeMuted);
        setTracksEnabled(this.localUsermediaStream!.getVideoTracks(), !vidShouldBeMuted);
    }

    public async sendMetadataUpdate(): Promise<void> {
        if (this.isFocus) {
            this.sendFocusEvent(EventType.CallSDPStreamMetadataChanged);
        } else {
            await this.sendVoipEvent(EventType.CallSDPStreamMetadataChangedPrefix, {
                [SDPStreamMetadataKey]: this.getLocalSDPStreamMetadata(),
            });
        }
    }

    private gotCallFeedsForInvite(callFeeds: CallFeed[], requestScreenshareFeed = false): void {
        if (this.successor) {
            this.successor.queueGotCallFeedsForAnswer(callFeeds);
            return;
        }
        if (this.callHasEnded()) {
            this.stopAllMedia();
            return;
        }

        for (const feed of callFeeds) {
            this.pushLocalFeed(feed);
        }

        if (requestScreenshareFeed) {
            this.peerConn!.addTransceiver("video", {
                direction: "recvonly",
            });
        }

        this.state = CallState.CreateOffer;

        logger.debug(`Call ${this.callId} gotUserMediaForInvite`);
        // Now we wait for the negotiationneeded event
    }

    private async sendAnswer(): Promise<void> {
        const answerContent = {
            answer: {
                sdp: this.peerConn!.localDescription!.sdp,
                // type is now deprecated as of Matrix VoIP v1, but
                // required to still be sent for backwards compat
                type: this.peerConn!.localDescription!.type,
            },
            [SDPStreamMetadataKey]: this.getLocalSDPStreamMetadata(),
        } as MCallAnswer;

        answerContent.capabilities = {
            "m.call.transferee": this.client.supportsCallTransfer,
            "m.call.dtmf": false,
        };

        // We have just taken the local description from the peerConn which will
        // contain all the local candidates added so far, so we can discard any candidates
        // we had queued up because they'll be in the answer.
        const discardCount = this.discardDuplicateCandidates();
        logger.info(`Call ${this.callId} Discarding ${discardCount} candidates that will be sent in answer`);

        try {
            await this.sendVoipEvent(EventType.CallAnswer, answerContent);
            // If this isn't the first time we've tried to send the answer,
            // we may have candidates queued up, so send them now.
            this.inviteOrAnswerSent = true;
        } catch (error) {
            // We've failed to answer: back to the ringing state
            this.state = CallState.Ringing;
            if (error instanceof MatrixError && error.event) this.client.cancelPendingEvent(error.event);

            let code = CallErrorCode.SendAnswer;
            let message = "Failed to send answer";
            if ((<Error>error).name == "UnknownDeviceError") {
                code = CallErrorCode.UnknownDevices;
                message = "Unknown devices present in the room";
            }
            this.emit(CallEvent.Error, new CallError(code, message, <Error>error));
            throw error;
        }

        // error handler re-throws so this won't happen on error, but
        // we don't want the same error handling on the candidate queue
        this.sendCandidateQueue();
    }

    private queueGotCallFeedsForAnswer(callFeeds: CallFeed[]): void {
        // Ensure only one negotiate/answer event is being processed at a time.
        if (this.responsePromiseChain) {
            this.responsePromiseChain = this.responsePromiseChain.then(() => this.gotCallFeedsForAnswer(callFeeds));
        } else {
            this.responsePromiseChain = this.gotCallFeedsForAnswer(callFeeds);
        }
    }

    // Enables DTX (discontinuous transmission) on the given session to reduce
    // bandwidth when transmitting silence
    private mungeSdp(description: RTCSessionDescriptionInit, mods: CodecParamsMod[]): void {
        // The only way to enable DTX at this time is through SDP munging
        const sdp = parseSdp(description.sdp!);

        sdp.media.forEach((media) => {
            const payloadTypeToCodecMap = new Map<number, string>();
            const codecToPayloadTypeMap = new Map<string, number>();
            for (const rtp of media.rtp) {
                payloadTypeToCodecMap.set(rtp.payload, rtp.codec);
                codecToPayloadTypeMap.set(rtp.codec, rtp.payload);
            }

            for (const mod of mods) {
                if (mod.mediaType !== media.type) continue;

                if (!codecToPayloadTypeMap.has(mod.codec)) {
                    logger.info(`Ignoring SDP modifications for ${mod.codec} as it's not present.`);
                    continue;
                }

                const extraConfig: string[] = [];
                if (mod.enableDtx !== undefined) {
                    extraConfig.push(`usedtx=${mod.enableDtx ? "1" : "0"}`);
                }
                if (mod.maxAverageBitrate !== undefined) {
                    extraConfig.push(`maxaveragebitrate=${mod.maxAverageBitrate}`);
                }

                let found = false;
                for (const fmtp of media.fmtp) {
                    if (payloadTypeToCodecMap.get(fmtp.payload) === mod.codec) {
                        found = true;
                        fmtp.config += ";" + extraConfig.join(";");
                    }
                }
                if (!found) {
                    media.fmtp.push({
                        payload: codecToPayloadTypeMap.get(mod.codec)!,
                        config: extraConfig.join(";"),
                    });
                }
            }
        });
        description.sdp = writeSdp(sdp);
    }

    private async createOffer(): Promise<RTCSessionDescriptionInit> {
        const offer = await this.peerConn!.createOffer();
        this.mungeSdp(offer, getCodecParamMods(this.isPtt));
        return offer;
    }

    private async createAnswer(): Promise<RTCSessionDescriptionInit> {
        const answer = await this.peerConn!.createAnswer();
        this.mungeSdp(answer, getCodecParamMods(this.isPtt));
        return answer;
    }

    private async gotCallFeedsForAnswer(callFeeds: CallFeed[]): Promise<void> {
        if (this.callHasEnded()) return;

        this.waitForLocalAVStream = false;

        for (const feed of callFeeds) {
            this.pushLocalFeed(feed);
        }

        this.state = CallState.CreateAnswer;

        let answer: RTCSessionDescriptionInit;
        try {
            this.getRidOfRTXCodecs();
            answer = await this.createAnswer();
        } catch (err) {
            logger.debug(`Call ${this.callId} Failed to create answer: `, err);
            this.terminate(CallParty.Local, CallErrorCode.CreateAnswer, true);
            return;
        }

        try {
            await this.peerConn!.setLocalDescription(answer);

            // make sure we're still going
            if (this.callHasEnded()) return;

            this.state = CallState.Connecting;

            // Allow a short time for initial candidates to be gathered
            await new Promise((resolve) => {
                setTimeout(resolve, 200);
            });

            // make sure the call hasn't ended before we continue
            if (this.callHasEnded()) return;

            this.sendAnswer();
        } catch (err) {
            logger.debug(`Call ${this.callId} Error setting local description!`, err);
            this.terminate(CallParty.Local, CallErrorCode.SetLocalDescription, true);
            return;
        }
    }

    /**
     * Internal
     */
    private gotLocalIceCandidate = (event: RTCPeerConnectionIceEvent): void => {
        if (event.candidate) {
            if (this.candidatesEnded) {
                logger.warn("Got candidate after candidates have ended - ignoring!");
                return;
            }

            logger.debug(
                "Call " +
                    this.callId +
                    " got local ICE " +
                    event.candidate.sdpMid +
                    " candidate: " +
                    event.candidate.candidate,
            );

            if (this.callHasEnded()) return;

            // As with the offer, note we need to make a copy of this object, not
            // pass the original: that broke in Chrome ~m43.
            if (event.candidate.candidate === "") {
                this.queueCandidate(null);
            } else {
                this.queueCandidate(event.candidate);
            }
        }
    };

    private onIceGatheringStateChange = (event: Event): void => {
        logger.debug(`Call ${this.callId} ice gathering state changed to  ${this.peerConn!.iceGatheringState}`);
        if (this.peerConn?.iceGatheringState === "complete") {
            this.queueCandidate(null);
        }
    };

    public async onRemoteIceCandidatesReceived(ev: MatrixEvent): Promise<void> {
        if (this.callHasEnded()) {
            //debuglog("Ignoring remote ICE candidate because call has ended");
            return;
        }

        const content = ev.getContent<MCallCandidates>();
        const candidates = content.candidates;
        if (!candidates) {
            logger.info(`Call ${this.callId} Ignoring candidates event with no candidates!`);
            return;
        }

        const fromPartyId = content.version === 0 ? null : content.party_id || null;

        if (this.opponentPartyId === undefined) {
            // we haven't picked an opponent yet so save the candidates
            if (fromPartyId) {
                logger.info(`Call ${this.callId} Buffering ${candidates.length} candidates until we pick an opponent`);
                const bufferedCandidates = this.remoteCandidateBuffer.get(fromPartyId) || [];
                bufferedCandidates.push(...candidates);
                this.remoteCandidateBuffer.set(fromPartyId, bufferedCandidates);
            }
            return;
        }

        if (!this.partyIdMatches(content)) {
            logger.info(
                `Call ${this.callId} ` +
                    `Ignoring candidates from party ID ${content.party_id}: ` +
                    `we have chosen party ID ${this.opponentPartyId}`,
            );

            return;
        }

        await this.addIceCandidates(candidates);
    }

    /**
     * Used by MatrixClient.
     */
    public async onAnswerReceived(event: MatrixEvent): Promise<void> {
        const content = event.getContent<MCallAnswer>();
        logger.debug(`Got answer for call ID ${this.callId} from party ID ${content.party_id}`);

        if (this.callHasEnded()) {
            logger.debug(`Ignoring answer because call ID ${this.callId} has ended`);
            return;
        }

        if (this.opponentPartyId !== undefined) {
            logger.info(
                `Call ${this.callId} ` +
                    `Ignoring answer from party ID ${content.party_id}: ` +
                    `we already have an answer/reject from ${this.opponentPartyId}`,
            );
            return;
        }

        this.chooseOpponent(event);
        await this.addBufferedIceCandidates();

        this.state = CallState.Connecting;

        const sdpStreamMetadata = content[SDPStreamMetadataKey];
        if (sdpStreamMetadata) {
            this.updateRemoteSDPStreamMetadata(sdpStreamMetadata);
        } else if (!this.isFocus) {
            logger.warn(`Call ${this.callId} Did not get any SDPStreamMetadata! Can not send/receive multiple streams`);
        }

        try {
            await this.peerConn!.setRemoteDescription(content.answer);
        } catch (e) {
            logger.debug(`Call ${this.callId} Failed to set remote description`, e);
            this.terminate(CallParty.Local, CallErrorCode.SetRemoteDescription, false);
            return;
        }

        // If the answer we selected has a party_id, send a select_answer event
        // We do this after setting the remote description since otherwise we'd block
        // call setup on it
        if (this.opponentPartyId !== null) {
            try {
                await this.sendVoipEvent(EventType.CallSelectAnswer, {
                    selected_party_id: this.opponentPartyId,
                });
            } catch (err) {
                // This isn't fatal, and will just mean that if another party has raced to answer
                // the call, they won't know they got rejected, so we carry on & don't retry.
                logger.warn(`Call ${this.callId} Failed to send select_answer event`, err);
            }
        }
    }

    public async onSelectAnswerReceived(event: MatrixEvent): Promise<void> {
        if (this.direction !== CallDirection.Inbound) {
            logger.warn(`Call ${this.callId} Got select_answer for an outbound call: ignoring`);
            return;
        }

        const selectedPartyId = event.getContent<MCallSelectAnswer>().selected_party_id;

        if (selectedPartyId === undefined || selectedPartyId === null) {
            logger.warn(
                `Call ${this.callId} Got nonsensical select_answer with null/undefined selected_party_id: ignoring`,
            );
            return;
        }

        if (selectedPartyId !== this.ourPartyId) {
            logger.info(
                `Call ${this.callId} Got select_answer for party ID ${selectedPartyId}: we are party ID ${this.ourPartyId}.`,
            );
            // The other party has picked somebody else's answer
            await this.terminate(CallParty.Remote, CallErrorCode.AnsweredElsewhere, true);
        }
    }

    public async onNegotiateReceived(event: MatrixEvent): Promise<void> {
        const content = event.getContent<MCallInviteNegotiate>();
        return this.onNegotiateContentReceived(content.description, content[SDPStreamMetadataKey]);
    }

    private async onNegotiateContentReceived(
        description: RTCSessionDescription,
        sdpStreamMetadata: SDPStreamMetadata,
    ): Promise<void> {
        if (!description || !description.sdp || !description.type) {
            logger.info(`Call ${this.callId} Ignoring invalid m.call.negotiate event`);
            return;
        }
        // Politeness always follows the direction of the call: in a glare situation,
        // we pick either the inbound or outbound call, so one side will always be
        // inbound and one outbound
        const polite = this.direction === CallDirection.Inbound;

        // Here we follow the perfect negotiation logic from
        // https://developer.mozilla.org/en-US/docs/Web/API/WebRTC_API/Perfect_negotiation
        const offerCollision =
            description.type === "offer" && (this.makingOffer || this.peerConn!.signalingState !== "stable");

        this.ignoreOffer = !polite && offerCollision;
        if (this.ignoreOffer) {
            logger.info(`Call ${this.callId} Ignoring colliding negotiate event because we're impolite`);
            return;
        }

        const prevLocalOnHold = this.isLocalOnHold();

        if (sdpStreamMetadata) {
            this.updateRemoteSDPStreamMetadata(sdpStreamMetadata);
        } else {
            logger.warn(`Call ${this.callId} Received negotiation event without SDPStreamMetadata!`);
        }

        try {
            await this.peerConn!.setRemoteDescription(description);

            if (description.type === "offer") {
                let answer: RTCSessionDescriptionInit;
                try {
                    this.getRidOfRTXCodecs();
                    answer = await this.createAnswer();
                } catch (err) {
                    logger.debug(`Call ${this.callId} Failed to create answer: `, err);
                    this.terminate(CallParty.Local, CallErrorCode.CreateAnswer, true);
                    return;
                }

                await this.peerConn!.setLocalDescription(answer);

                if (this.isFocus) {
                    this.sendFocusEvent(EventType.CallNegotiate, {
                        description: answer,
                    } as FocusNegotiateEvent);
                } else {
                    this.sendVoipEvent(EventType.CallNegotiate, {
                        description: this.peerConn!.localDescription?.toJSON(),
                        [SDPStreamMetadataKey]: this.getLocalSDPStreamMetadata(),
                    });
                }
            }
        } catch (err) {
            logger.warn(`Call ${this.callId} Failed to complete negotiation`, err);
        }

        const newLocalOnHold = this.isLocalOnHold();
        if (prevLocalOnHold !== newLocalOnHold) {
            this.emit(CallEvent.LocalHoldUnhold, newLocalOnHold);
            // also this one for backwards compat
            this.emit(CallEvent.HoldUnhold, newLocalOnHold);
        }
    }

    private onDataChannelMessage = async (event: MessageEvent): Promise<void> => {
        // TODO: play nice with application layer DC listeners

        let json: FocusEvent;
        try {
            json = JSON.parse(event.data);
        } catch (e) {
            logger.warn("Ignoring non-JSON DC event:", event.data);
            return;
        }

        logger.info(`Received DC ${json.type} event`, json);

        switch (json.type) {
            case EventType.CallNegotiate:
                {
                    const negotiate = json.content as FocusNegotiateEvent;
                    this.onNegotiateContentReceived(negotiate.description, negotiate[SDPStreamMetadataKeyStable]);
                }
                break;
            case EventType.CallSDPStreamMetadataChanged:
                {
                    const metadata = json.content as FocusSDPStreamMetadataChangedEvent;
                    this.updateRemoteSDPStreamMetadata(metadata[SDPStreamMetadataKeyStable]!);
                }
                break;
            case EventType.CallPing:
                {
                    this.sendFocusEvent(EventType.CallPong);
                }
                break;
            default:
                logger.warn("Ignoring unrecognized DC event op ", json.type);

                break;
        }
    };

    private async waitForDatachannelToBeOpen(): Promise<void> {
        if (this.dataChannel?.readyState === "connecting") {
            const p = new Promise<void>((resolve) => {
                this.dataChannel!.onopen = (): void => resolve();
                this.dataChannel!.onclose = (): void => resolve();
            });
            await p;
        }
        return;
    }

    /**
     * Send an m.call.track_subscription event to the focus. The method is
     * throttled to avoid spamming the focus with events when scrolling or
     * resizing the window.
     * The m.call.track_subscription lets the focus know about the visibility
     * and size of different tracks.
     * @param force - whether or not to force the request to be sent immediately
     */
    public subscribeToFocus(force = false): void {
        // TODO: Can we throttle this better? Probably using lodash
        if (force) {
            this.sendSubscriptionFocusEvent();
            return;
        }

        clearTimeout(this.subscribeToFocusTimeout);
        this.subscribeToFocusTimeout = setTimeout(() => {
            this.sendSubscriptionFocusEvent();
        }, SUBSCRIBE_TO_FOCUS_TIMEOUT);
    }

    /**
     * This method should only ever be called by MatrixCall::subscribeToFocus()!
     */
    private sendSubscriptionFocusEvent(): void {
        const subscribe: FocusTrackDescription[] = [];
        const unsubscribe: FocusTrackDescription[] = [];
        for (const { feedId, tracksMetadata, isVisible, width, height } of this.getRemoteFeeds()) {
            for (const [trackId, trackMetadata] of Object.entries(tracksMetadata)) {
                const trackDescription: FocusTrackDescription = {
                    track_id: trackId,
                    stream_id: feedId,
                };

                if (trackMetadata.kind === "audio") {
                    // We want audio from everyone
                    subscribe.push(trackDescription);
                } else if (isVisible && width !== 0 && height !== 0) {
                    // Subscribe to visible videos
                    trackDescription.width = width;
                    trackDescription.height = height;

                    subscribe.push(trackDescription);
                } else {
                    // Unsubscribe from invisible videos
                    unsubscribe.push(trackDescription);
                }
            }
        }

        // Return, if there is nothing to do
        if (subscribe.length === 0 && unsubscribe.length === 0) return;

        // TODO: Is it ok to keep re-requesting tracks
        this.sendFocusEvent(EventType.CallTrackSubscription, {
            subscribe,
            unsubscribe,
        } as FocusTrackSubscriptionEvent);
    }

    private onCallFeedSizeChanged = async (): Promise<void> => {
        this.subscribeToFocus();
    };

    public updateRemoteSDPStreamMetadata(metadata: SDPStreamMetadata): void {
        this._opponentSupportsSDPStreamMetadata = true;

        let feedsChanged = false;

        // Add new feeds and update existing ones
        for (const [streamId, streamMetadata] of Object.entries(metadata)) {
            let feed = this.getRemoteFeeds().find((f) => f.feedId === streamId);
            if (feed) {
                feed.purpose = streamMetadata.purpose;
                feed.tracksMetadata = streamMetadata.tracks;
            } else {
                feed = new CallFeed({
                    client: this.client,
                    call: this,
                    roomId: this.roomId,
                    userId: this.isFocus ? streamMetadata.user_id : this.getOpponentMember()!.userId,
                    deviceId: this.isFocus ? streamMetadata.device_id : this.getOpponentDeviceId()!,
                    feedId: streamId,
                    purpose: streamMetadata.purpose,
                    audioMuted: streamMetadata.audio_muted,
                    videoMuted: streamMetadata.video_muted,
                    tracksMetadata: streamMetadata.tracks,
                });
                this.addRemoteFeed(feed, false);
                feedsChanged = true;
            }
            feed.setAudioVideoMuted(streamMetadata.audio_muted, streamMetadata.video_muted);
        }

        // Remove old feeds
        for (const feed of this.getRemoteFeeds()) {
            if (!Object.keys(metadata).includes(feed.feedId)) {
                this.deleteFeed(feed, false);
                feedsChanged = true;
            }
        }

        if (feedsChanged) {
            this.emit(CallEvent.FeedsChanged, this.feeds);
        }
        if (this.isFocus) {
            this.subscribeToFocus();
        }
    }

    public onSDPStreamMetadataChangedReceived(event: MatrixEvent): void {
        const metadata = event.getContent<MCallSDPStreamMetadataChanged>()?.[SDPStreamMetadataKey];
        if (metadata) {
            this.updateRemoteSDPStreamMetadata(metadata);
        }
    }

    public async onAssertedIdentityReceived(event: MatrixEvent): Promise<void> {
        const content = event.getContent<MCAllAssertedIdentity>();
        if (!content.asserted_identity) return;

        this.remoteAssertedIdentity = {
            id: content.asserted_identity.id,
            displayName: content.asserted_identity.display_name,
        };
        this.emit(CallEvent.AssertedIdentityChanged);
    }

    public callHasEnded(): boolean {
        // This exists as workaround to typescript trying to be clever and erroring
        // when putting if (this.state === CallState.Ended) return; twice in the same
        // function, even though that function is async.
        return this.state === CallState.Ended;
    }

    private queueGotLocalOffer(): void {
        // Ensure only one negotiate/answer event is being processed at a time.
        if (this.responsePromiseChain) {
            this.responsePromiseChain = this.responsePromiseChain.then(() => this.wrappedGotLocalOffer());
        } else {
            this.responsePromiseChain = this.wrappedGotLocalOffer();
        }
    }

    private async wrappedGotLocalOffer(): Promise<void> {
        this.makingOffer = true;
        try {
            await this.gotLocalOffer();
        } catch (e) {
            this.getLocalOfferFailed(e as Error);
            return;
        } finally {
            this.makingOffer = false;
        }
    }

    private async gotLocalOffer(): Promise<void> {
        logger.debug(`Call ${this.callId} Setting local description`);

        if (this.callHasEnded()) {
            logger.debug("Ignoring newly created offer on call ID " + this.callId + " because the call has ended");
            return;
        }

        let offer: RTCSessionDescriptionInit;
        try {
            this.getRidOfRTXCodecs();
            offer = await this.createOffer();
        } catch (err) {
            logger.debug(`Call ${this.callId} Failed to create offer: `, err);
            this.terminate(CallParty.Local, CallErrorCode.CreateOffer, true);
            return;
        }

        try {
            await this.peerConn!.setLocalDescription(offer);
            this.emit(CallEvent.FeedsChanged, this.feeds);
        } catch (err) {
            logger.debug(`Call ${this.callId} Error setting local description!`, err);
            this.terminate(CallParty.Local, CallErrorCode.SetLocalDescription, true);
            return;
        }

        if (this.peerConn!.iceGatheringState === "gathering") {
            // Allow a short time for initial candidates to be gathered
            await new Promise((resolve) => {
                setTimeout(resolve, 200);
            });
        }

        if (this.callHasEnded()) return;

        // TODO: Handle this better
        // Other than the initial offer, we handle negotiation manually when
        // calling with a focus
        if (this.isFocus && ![CallState.Fledgling, CallState.CreateOffer].includes(this.state)) {
            this.sendFocusEvent(EventType.CallNegotiate, {
                description: this.peerConn!.localDescription?.toJSON(),
            } as FocusNegotiateEvent);

            // TODO: Handle errors

            return;
        }

        const eventType = this.state === CallState.CreateOffer ? EventType.CallInvite : EventType.CallNegotiate;

        const content = {
            lifetime: CALL_TIMEOUT_MS,
        } as MCallInviteNegotiate;

        if (eventType === EventType.CallInvite && this.invitee) {
            content.invitee = this.invitee;
        }

        // clunky because TypeScript can't follow the types through if we use an expression as the key
        if (this.state === CallState.CreateOffer) {
            content.offer = this.peerConn!.localDescription?.toJSON();
        } else {
            content.description = this.peerConn!.localDescription?.toJSON();
        }

        content.capabilities = {
            "m.call.transferee": this.client.supportsCallTransfer,
            "m.call.dtmf": false,
        };

        content[SDPStreamMetadataKey] = this.getLocalSDPStreamMetadata();

        // Get rid of any candidates waiting to be sent: they'll be included in the local
        // description we just got and will send in the offer.
        const discardCount = this.discardDuplicateCandidates();
        logger.info(`Call ${this.callId} Discarding ${discardCount} candidates that will be sent in offer`);

        try {
            await this.sendVoipEvent(eventType, content);
        } catch (error) {
            logger.error(`Call ${this.callId} Failed to send invite`, error);
            if (error instanceof MatrixError && error.event) this.client.cancelPendingEvent(error.event);

            let code = CallErrorCode.SignallingFailed;
            let message = "Signalling failed";
            if (this.state === CallState.CreateOffer) {
                code = CallErrorCode.SendInvite;
                message = "Failed to send invite";
            }
            if ((<Error>error).name == "UnknownDeviceError") {
                code = CallErrorCode.UnknownDevices;
                message = "Unknown devices present in the room";
            }

            this.emit(CallEvent.Error, new CallError(code, message, <Error>error));
            this.terminate(CallParty.Local, code, false);

            // no need to carry on & send the candidate queue, but we also
            // don't want to rethrow the error
            return;
        }

        this.sendCandidateQueue();
        if (this.state === CallState.CreateOffer) {
            this.inviteOrAnswerSent = true;
            this.state = CallState.InviteSent;
            this.inviteTimeout = setTimeout(() => {
                this.inviteTimeout = undefined;
                if (this.state === CallState.InviteSent) {
                    this.hangup(CallErrorCode.InviteTimeout, false);
                }
            }, CALL_TIMEOUT_MS);
        }
    }

    private getLocalOfferFailed = (err: Error): void => {
        logger.error(`Call ${this.callId} Failed to get local offer`, err);

        this.emit(CallEvent.Error, new CallError(CallErrorCode.LocalOfferFailed, "Failed to get local offer!", err));
        this.terminate(CallParty.Local, CallErrorCode.LocalOfferFailed, false);
    };

    private getUserMediaFailed = (err: Error): void => {
        if (this.successor) {
            this.successor.getUserMediaFailed(err);
            return;
        }

        logger.warn(`Failed to get user media - ending call ${this.callId}`, err);

        this.emit(
            CallEvent.Error,
            new CallError(
                CallErrorCode.NoUserMedia,
                "Couldn't start capturing media! Is your microphone set up and " + "does this app have permission?",
                err,
            ),
        );
        this.terminate(CallParty.Local, CallErrorCode.NoUserMedia, false);
    };

    private onIceConnectionStateChanged = (): void => {
        if (this.callHasEnded()) {
            return; // because ICE can still complete as we're ending the call
        }
        logger.debug(
            "Call ID " + this.callId + ": ICE connection state changed to: " + this.peerConn?.iceConnectionState,
        );

        // ideally we'd consider the call to be connected when we get media but
        // chrome doesn't implement any of the 'onstarted' events yet
        if (["connected", "completed"].includes(this.peerConn?.iceConnectionState ?? "")) {
            clearTimeout(this.iceDisconnectedTimeout);
            this.state = CallState.Connected;

            if (!this.callLengthInterval && !this.callStartTime) {
                this.callStartTime = Date.now();

                this.callLengthInterval = setInterval(() => {
                    this.emit(CallEvent.LengthChanged, Math.round((Date.now() - this.callStartTime!) / 1000));
                }, CALL_LENGTH_INTERVAL);
            }
        } else if (this.peerConn?.iceConnectionState == "failed") {
            // Firefox for Android does not yet have support for restartIce()
            // (the types say it's always defined though, so we have to cast
            // to prevent typescript from warning).
            if (this.peerConn?.restartIce as (() => void) | null) {
                this.candidatesEnded = false;
                this.peerConn!.restartIce();
            } else {
                logger.info(`Hanging up call ${this.callId} (ICE failed and no ICE restart method)`);
                this.hangup(CallErrorCode.IceFailed, false);
            }
        } else if (this.peerConn?.iceConnectionState == "disconnected") {
            this.iceDisconnectedTimeout = setTimeout(() => {
                logger.info(`Hanging up call ${this.callId} (ICE disconnected for too long)`);
                this.hangup(CallErrorCode.IceFailed, false);
            }, ICE_DISCONNECTED_TIMEOUT);
            this.state = CallState.Connecting;
        }

        // In PTT mode, override feed status to muted when we lose connection to
        // the peer, since we don't want to block the line if they're not saying anything.
        // Experimenting in Chrome, this happens after 5 or 6 seconds, which is probably
        // fast enough.
        if (this.isPtt && ["failed", "disconnected"].includes(this.peerConn!.iceConnectionState)) {
            for (const feed of this.getRemoteFeeds()) {
                feed.setAudioVideoMuted(true, true);
            }
        }
    };

    private onSignallingStateChanged = (): void => {
        logger.debug(`call ${this.callId}: Signalling state changed to: ${this.peerConn?.signalingState}`);
    };

    private onTrack = (ev: RTCTrackEvent): void => {
        if (ev.streams.length === 0) {
            logger.warn(`Call ${this.callId} Streamless ${ev.track.kind} found: ignoring.`);
            return;
        }

        const stream = ev.streams[0];
        this.pushRemoteStream(stream);

        if (!this.removeTrackListeners.has(stream)) {
            const onRemoveTrack = (): void => {
                if (stream.getTracks().length === 0) {
                    logger.info(`Call ${this.callId} removing track streamId: ${stream.id}`);
                    stream.removeEventListener("removetrack", onRemoveTrack);
                    this.removeTrackListeners.delete(stream);
                }
            };
            stream.addEventListener("removetrack", onRemoveTrack);
            this.removeTrackListeners.set(stream, onRemoveTrack);
        }
    };

    private onDataChannel = (ev: RTCDataChannelEvent): void => {
        this.setupDataChannel(ev.channel);
    };

    private setupDataChannel(dataChannel: RTCDataChannel): void {
        this.dataChannel = dataChannel;
        this.dataChannel.addEventListener("message", this.onDataChannelMessage);
        this.emit(CallEvent.DataChannel, dataChannel);
    }

    /**
     * This method removes all video/rtx codecs from screensharing video
     * transceivers. This is necessary since they can cause problems. Without
     * this the following steps should produce an error:
     *   Chromium calls Firefox
     *   Firefox answers
     *   Firefox starts screen-sharing
     *   Chromium starts screen-sharing
     *   Call crashes for Chromium with:
     *       [96685:23:0518/162603.933321:ERROR:webrtc_video_engine.cc(3296)] RTX codec (PT=97) mapped to PT=96 which is not in the codec list.
     *       [96685:23:0518/162603.933377:ERROR:webrtc_video_engine.cc(1171)] GetChangedRecvParameters called without any video codecs.
     *       [96685:23:0518/162603.933430:ERROR:sdp_offer_answer.cc(4302)] Failed to set local video description recv parameters for m-section with mid='2'. (INVALID_PARAMETER)
     */
    private getRidOfRTXCodecs(): void {
        // RTCRtpReceiver.getCapabilities and RTCRtpSender.getCapabilities don't seem to be supported on FF
        if (!RTCRtpReceiver.getCapabilities || !RTCRtpSender.getCapabilities) return;

        const recvCodecs = RTCRtpReceiver.getCapabilities("video")!.codecs;
        const sendCodecs = RTCRtpSender.getCapabilities("video")!.codecs;
        const codecs = [...sendCodecs, ...recvCodecs];

        for (const codec of codecs) {
            if (codec.mimeType === "video/rtx") {
                const rtxCodecIndex = codecs.indexOf(codec);
                codecs.splice(rtxCodecIndex, 1);
            }
        }

        const screenshareVideoTransceiver = this.transceivers.get(
            getTransceiverKey(SDPStreamMetadataPurpose.Screenshare, "video"),
        );
        if (screenshareVideoTransceiver) screenshareVideoTransceiver.setCodecPreferences(codecs);
    }

    private onNegotiationNeeded = async (): Promise<void> => {
        logger.info(`Call ${this.callId} Negotiation is needed!`);

        if (this.state !== CallState.CreateOffer && this.opponentVersion === 0) {
            logger.info(
                `Call ${this.callId} Opponent does not support renegotiation: ignoring negotiationneeded event`,
            );
            return;
        }

        this.queueGotLocalOffer();
    };

    public onHangupReceived = (msg: MCallHangupReject): void => {
        logger.debug(`Hangup received for call ID ${this.callId}:`, msg);

        // party ID must match (our chosen partner hanging up the call) or be undefined (we haven't chosen
        // a partner yet but we're treating the hangup as a reject as per VoIP v0)
        if (this.partyIdMatches(msg) || this.state === CallState.Ringing) {
            // default reason is user_hangup
            this.terminate(CallParty.Remote, msg.reason || CallErrorCode.UserHangup, true);
        } else {
            logger.info(
                `Call ${this.callId} Ignoring message from party ID ${msg.party_id}: our partner is ${this.opponentPartyId}`,
            );
        }
    };

    public onRejectReceived = (msg: MCallHangupReject): void => {
        logger.debug("Reject received for call ID " + this.callId);

        // No need to check party_id for reject because if we'd received either
        // an answer or reject, we wouldn't be in state InviteSent

        const shouldTerminate =
            // reject events also end the call if it's ringing: it's another of
            // our devices rejecting the call.
            [CallState.InviteSent, CallState.Ringing].includes(this.state) ||
            // also if we're in the init state and it's an inbound call, since
            // this means we just haven't entered the ringing state yet
            (this.state === CallState.Fledgling && this.direction === CallDirection.Inbound);

        if (shouldTerminate) {
            this.terminate(CallParty.Remote, msg.reason || CallErrorCode.UserHangup, true);
        } else {
            logger.debug(`Call ${this.callId} is in state: ${this.state}: ignoring reject`);
        }
    };

    public onAnsweredElsewhere = (msg: MCallAnswer): void => {
        logger.debug("Call " + this.callId + " answered elsewhere");
        this.terminate(CallParty.Remote, CallErrorCode.AnsweredElsewhere, true);
    };

    /**
     * @internal
     */
    private async sendVoipEvent(eventType: string, content: object): Promise<void> {
        const realContent = Object.assign({}, content, {
            version: VOIP_PROTO_VERSION,
            call_id: this.callId,
            party_id: this.ourPartyId,
            conf_id: this.groupCallId,
        });

        if (this.opponentDeviceId) {
            const toDeviceSeq = this.toDeviceSeq++;
            const content = {
                ...realContent,
                device_id: this.client.deviceId,
                sender_session_id: this.client.getSessionId(),
                dest_session_id: this.opponentSessionId,
                seq: toDeviceSeq,
                [ToDeviceMessageId]: uuidv4(),
            };

            this.emit(CallEvent.SendVoipEvent, {
                type: "toDevice",
                eventType,
                userId: this.invitee || this.getOpponentMember()?.userId,
                opponentDeviceId: this.opponentDeviceId,
                content: content,
            });

            const userId = this.invitee || this.getOpponentMember()!.userId;
            if (this.client.getUseE2eForGroupCall() && !this.isFocus) {
                await this.client.encryptAndSendToDevices(
                    [
                        {
                            userId,
                            deviceInfo: this.opponentDeviceInfo!,
                        },
                    ],
                    {
                        type: eventType,
                        content,
                    },
                );
            } else {
                await this.client.sendToDevice(eventType, {
                    [userId]: {
                        [this.opponentDeviceId]: content,
                    },
                });
            }
        } else {
            this.emit(CallEvent.SendVoipEvent, {
                type: "sendEvent",
                eventType,
                roomId: this.roomId,
                content: realContent,
                userId: this.invitee || this.getOpponentMember()?.userId,
            });

            await this.client.sendEvent(this.roomId!, eventType, realContent);
        }
    }

    private async sendFocusEvent(type: EventType, content: FocusEventBaseContent = {}): Promise<void> {
        await this.waitForDatachannelToBeOpen();
        if (this.dataChannel?.readyState !== "open") {
            logger.error("Failed to send focus event because data-channel is not open");
            return;
        }

        const event: FocusEvent = {
            type: type,
            content: content,
        };

        if ([EventType.CallNegotiate, EventType.CallSDPStreamMetadataChanged].includes(type)) {
            event.content[SDPStreamMetadataKeyStable] = this.getLocalSDPStreamMetadata();
        }

        // FIXME: RPC reliability over DC
        this.dataChannel!.send(JSON.stringify(event));
        logger.info(`Sent ${event.type} over DC:`, event);
    }

    /**
     * Queue a candidate to be sent
     * @param content - The candidate to queue up, or null if candidates have finished being generated
     *                and end-of-candidates should be signalled
     */
    private queueCandidate(content: RTCIceCandidate | null): void {
        // We partially de-trickle candidates by waiting for `delay` before sending them
        // amalgamated, in order to avoid sending too many m.call.candidates events and hitting
        // rate limits in Matrix.
        // In practice, it'd be better to remove rate limits for m.call.*

        // N.B. this deliberately lets you queue and send blank candidates, which MSC2746
        // currently proposes as the way to indicate that candidate gathering is complete.
        // This will hopefully be changed to an explicit rather than implicit notification
        // shortly.
        if (content) {
            this.candidateSendQueue.push(content);
        } else {
            this.candidatesEnded = true;
        }

        // Don't send the ICE candidates yet if the call is in the ringing state: this
        // means we tried to pick (ie. started generating candidates) and then failed to
        // send the answer and went back to the ringing state. Queue up the candidates
        // to send if we successfully send the answer.
        // Equally don't send if we haven't yet sent the answer because we can send the
        // first batch of candidates along with the answer
        if (this.state === CallState.Ringing || !this.inviteOrAnswerSent) return;

        // MSC2746 recommends these values (can be quite long when calling because the
        // callee will need a while to answer the call)
        const delay = this.direction === CallDirection.Inbound ? 500 : 2000;

        if (this.candidateSendTries === 0) {
            setTimeout(() => {
                this.sendCandidateQueue();
            }, delay);
        }
    }

    // Discard all non-end-of-candidates messages
    // Return the number of candidate messages that were discarded.
    // Call this method before sending an invite or answer message
    private discardDuplicateCandidates(): number {
        let discardCount = 0;
        const newQueue: RTCIceCandidate[] = [];

        for (let i = 0; i < this.candidateSendQueue.length; i++) {
            const candidate = this.candidateSendQueue[i];
            if (candidate.candidate === "") {
                newQueue.push(candidate);
            } else {
                discardCount++;
            }
        }

        this.candidateSendQueue = newQueue;

        return discardCount;
    }

    /*
     * Transfers this call to another user
     */
    public async transfer(targetUserId: string): Promise<void> {
        // Fetch the target user's global profile info: their room avatar / displayname
        // could be different in whatever room we share with them.
        const profileInfo = await this.client.getProfileInfo(targetUserId);

        const replacementId = genCallID();

        const body = {
            replacement_id: genCallID(),
            target_user: {
                id: targetUserId,
                display_name: profileInfo.displayname,
                avatar_url: profileInfo.avatar_url,
            },
            create_call: replacementId,
        } as MCallReplacesEvent;

        await this.sendVoipEvent(EventType.CallReplaces, body);

        await this.terminate(CallParty.Local, CallErrorCode.Transferred, true);
    }

    /*
     * Transfers this call to the target call, effectively 'joining' the
     * two calls (so the remote parties on each call are connected together).
     */
    public async transferToCall(transferTargetCall: MatrixCall): Promise<void> {
        const targetUserId = transferTargetCall.getOpponentMember()?.userId;
        const targetProfileInfo = targetUserId ? await this.client.getProfileInfo(targetUserId) : undefined;
        const opponentUserId = this.getOpponentMember()?.userId;
        const transfereeProfileInfo = opponentUserId ? await this.client.getProfileInfo(opponentUserId) : undefined;

        const newCallId = genCallID();

        const bodyToTransferTarget = {
            // the replacements on each side have their own ID, and it's distinct from the
            // ID of the new call (but we can use the same function to generate it)
            replacement_id: genCallID(),
            target_user: {
                id: opponentUserId,
                display_name: transfereeProfileInfo?.displayname,
                avatar_url: transfereeProfileInfo?.avatar_url,
            },
            await_call: newCallId,
        } as MCallReplacesEvent;

        await transferTargetCall.sendVoipEvent(EventType.CallReplaces, bodyToTransferTarget);

        const bodyToTransferee = {
            replacement_id: genCallID(),
            target_user: {
                id: targetUserId,
                display_name: targetProfileInfo?.displayname,
                avatar_url: targetProfileInfo?.avatar_url,
            },
            create_call: newCallId,
        } as MCallReplacesEvent;

        await this.sendVoipEvent(EventType.CallReplaces, bodyToTransferee);

        await this.terminate(CallParty.Local, CallErrorCode.Transferred, true);
        await transferTargetCall.terminate(CallParty.Local, CallErrorCode.Transferred, true);
    }

    private async terminate(hangupParty: CallParty, hangupReason: CallErrorCode, shouldEmit: boolean): Promise<void> {
        if (this.callHasEnded()) return;

        this.hangupParty = hangupParty;
        this.hangupReason = hangupReason;
        this.state = CallState.Ended;

        if (this.inviteTimeout) {
            clearTimeout(this.inviteTimeout);
            this.inviteTimeout = undefined;
        }
        if (this.callLengthInterval) {
            clearInterval(this.callLengthInterval);
            this.callLengthInterval = undefined;
        }
<<<<<<< HEAD
        if (this.subscribeToFocusTimeout) {
            clearTimeout(this.subscribeToFocusTimeout);
            this.subscribeToFocusTimeout = undefined;
=======
        if (this.stopVideoTrackTimer !== undefined) {
            clearTimeout(this.stopVideoTrackTimer);
            this.stopVideoTrackTimer = undefined;
>>>>>>> cb613457
        }

        for (const [stream, listener] of this.removeTrackListeners) {
            stream.removeEventListener("removetrack", listener);
        }
        this.removeTrackListeners.clear();

        this.callStatsAtEnd = await this.collectCallStats();

        // Order is important here: first we stopAllMedia() and only then we can deleteAllFeeds()
        this.stopAllMedia();
        this.deleteAllFeeds();

        if (this.peerConn && this.peerConn.signalingState !== "closed") {
            this.peerConn.close();
        }
        if (shouldEmit) {
            this.emit(CallEvent.Hangup, this);
        }

        this.client.callEventHandler!.calls.delete(this.callId);
    }

    private stopAllMedia(): void {
        logger.debug(`Call ${this.callId} stopping all media`);

        for (const feed of this.feeds) {
            if (!feed.stream) continue;
            // Slightly awkward as local feed need to go via the correct method on
            // the MediaHandler so they get removed from MediaHandler (remote tracks
            // don't)
            // NB. We clone local streams when passing them to individual calls in a group
            // call, so we can (and should) stop the clones once we no longer need them:
            // the other clones will continue fine.
            if (feed.isLocal() && feed.purpose === SDPStreamMetadataPurpose.Usermedia) {
                this.client.getMediaHandler().stopUserMediaStream(feed.stream);
            } else if (feed.isLocal() && feed.purpose === SDPStreamMetadataPurpose.Screenshare) {
                this.client.getMediaHandler().stopScreensharingStream(feed.stream);
            } else if (!feed.isLocal()) {
                logger.debug("Stopping remote stream", feed.stream.id);
                for (const track of feed.stream.getTracks()) {
                    track.stop();
                }
            }
        }
    }

    private checkForErrorListener(): void {
        if (this.listeners(EventEmitterEvents.Error).length === 0) {
            throw new Error("You MUST attach an error listener using call.on('error', function() {})");
        }
    }

    private async sendCandidateQueue(): Promise<void> {
        if (this.candidateSendQueue.length === 0 || this.callHasEnded()) {
            return;
        }

        const candidates = this.candidateSendQueue;
        this.candidateSendQueue = [];
        ++this.candidateSendTries;
        const content = { candidates: candidates.map((candidate) => candidate.toJSON()) };
        if (this.candidatesEnded) {
            // If there are no more candidates, signal this by adding an empty string candidate
            content.candidates.push({
                candidate: "",
            });
        }
        logger.debug(`Call ${this.callId} attempting to send ${candidates.length} candidates`);
        try {
            await this.sendVoipEvent(EventType.CallCandidates, content);
            // reset our retry count if we have successfully sent our candidates
            // otherwise queueCandidate() will refuse to try to flush the queue
            this.candidateSendTries = 0;

            // Try to send candidates again just in case we received more candidates while sending.
            this.sendCandidateQueue();
        } catch (error) {
            // don't retry this event: we'll send another one later as we might
            // have more candidates by then.
            if (error instanceof MatrixError && error.event) this.client.cancelPendingEvent(error.event);

            // put all the candidates we failed to send back in the queue
            this.candidateSendQueue.push(...candidates);

            if (this.candidateSendTries > 5) {
                logger.debug(
                    `Call ${this.callId} failed to send candidates on attempt ${this.candidateSendTries}. Giving up on this call.`,
                    error,
                );

                const code = CallErrorCode.SignallingFailed;
                const message = "Signalling failed";

                this.emit(CallEvent.Error, new CallError(code, message, <Error>error));
                this.hangup(code, false);

                return;
            }

            const delayMs = 500 * Math.pow(2, this.candidateSendTries);
            ++this.candidateSendTries;
            logger.debug(`Call ${this.callId} failed to send candidates. Retrying in ${delayMs}ms`, error);
            setTimeout(() => {
                this.sendCandidateQueue();
            }, delayMs);
        }
    }

    /**
     * Place a call to this room.
     * @throws if you have not specified a listener for 'error' events.
     * @throws if have passed audio=false.
     */
    public async placeCall(audio: boolean, video: boolean): Promise<void> {
        if (!audio) {
            throw new Error("You CANNOT start a call without audio");
        }
        this.state = CallState.WaitLocalMedia;

        try {
            const stream = await this.client.getMediaHandler().getUserMediaStream(audio, video);

            // make sure all the tracks are enabled (same as pushNewLocalFeed -
            // we probably ought to just have one code path for adding streams)
            setTracksEnabled(stream.getAudioTracks(), true);
            setTracksEnabled(stream.getVideoTracks(), true);

            const callFeed = new CallFeed({
                client: this.client,
                roomId: this.roomId,
                userId: this.client.getUserId()!,
                deviceId: this.client.getDeviceId() ?? undefined,
                feedId: stream.id,
                stream,
                purpose: SDPStreamMetadataPurpose.Usermedia,
                audioMuted: false,
                videoMuted: false,
            });
            await this.placeCallWithCallFeeds([callFeed]);
        } catch (e) {
            this.getUserMediaFailed(<Error>e);
            return;
        }
    }

    /**
     * Place a call to this room with call feed.
     * @param callFeeds - to use
     * @throws if you have not specified a listener for 'error' events.
     * @throws if have passed audio=false.
     */
    public async placeCallWithCallFeeds(callFeeds: CallFeed[], requestScreenshareFeed = false): Promise<void> {
        this.checkForErrorListener();
        this.direction = CallDirection.Outbound;

        await this.initOpponentCrypto();

        // XXX Find a better way to do this
        this.client.callEventHandler!.calls.set(this.callId, this);

        // make sure we have valid turn creds. Unless something's gone wrong, it should
        // poll and keep the credentials valid so this should be instant.
        const haveTurnCreds = await this.client.checkTurnServers();
        if (!haveTurnCreds) {
            logger.warn(`Call ${this.callId} Failed to get TURN credentials! Proceeding with call anyway...`);
        }

        // create the peer connection now so it can be gathering candidates while we get user
        // media (assuming a candidate pool size is configured)
        this.peerConn = this.createPeerConnection();
        this.gotCallFeedsForInvite(callFeeds, requestScreenshareFeed);
    }

    private createPeerConnection(): RTCPeerConnection {
        const pc = new window.RTCPeerConnection({
            iceTransportPolicy: this.forceTURN ? "relay" : undefined,
            iceServers: this.turnServers,
            iceCandidatePoolSize: this.client.iceCandidatePoolSize,
            bundlePolicy: "max-bundle",
        });

        // 'connectionstatechange' would be better, but firefox doesn't implement that.
        pc.addEventListener("iceconnectionstatechange", this.onIceConnectionStateChanged);
        pc.addEventListener("signalingstatechange", this.onSignallingStateChanged);
        pc.addEventListener("icecandidate", this.gotLocalIceCandidate);
        pc.addEventListener("icegatheringstatechange", this.onIceGatheringStateChange);
        pc.addEventListener("track", this.onTrack);
        pc.addEventListener("negotiationneeded", this.onNegotiationNeeded);
        pc.addEventListener("datachannel", this.onDataChannel);

        return pc;
    }

    private partyIdMatches(msg: MCallBase): boolean {
        // They must either match or both be absent (in which case opponentPartyId will be null)
        // Also we ignore party IDs on the invite/offer if the version is 0, so we must do the same
        // here and use null if the version is 0 (woe betide any opponent sending messages in the
        // same call with different versions)
        const msgPartyId = msg.version === 0 ? null : msg.party_id || null;
        return msgPartyId === this.opponentPartyId;
    }

    // Commits to an opponent for the call
    // ev: An invite or answer event
    private chooseOpponent(ev: MatrixEvent): void {
        // I choo-choo-choose you
        const msg = ev.getContent<MCallInviteNegotiate | MCallAnswer>();

        logger.debug(`Call ${this.callId} choosing opponent party ID ${msg.party_id}`);

        this.opponentVersion = msg.version;
        if (this.opponentVersion === 0) {
            // set to null to indicate that we've chosen an opponent, but because
            // they're v0 they have no party ID (even if they sent one, we're ignoring it)
            this.opponentPartyId = null;
        } else {
            // set to their party ID, or if they're naughty and didn't send one despite
            // not being v0, set it to null to indicate we picked an opponent with no
            // party ID
            this.opponentPartyId = msg.party_id || null;
        }
        this.opponentCaps = msg.capabilities || ({} as CallCapabilities);
        this.opponentMember = this.client.getRoom(this.roomId)!.getMember(ev.getSender()!) ?? undefined;
    }

    private async addBufferedIceCandidates(): Promise<void> {
        const bufferedCandidates = this.remoteCandidateBuffer.get(this.opponentPartyId!);
        if (bufferedCandidates) {
            logger.info(
                `Call ${this.callId} Adding ${bufferedCandidates.length} buffered candidates for opponent ${this.opponentPartyId}`,
            );
            await this.addIceCandidates(bufferedCandidates);
        }
        this.remoteCandidateBuffer.clear();
    }

    private async addIceCandidates(candidates: RTCIceCandidate[]): Promise<void> {
        for (const candidate of candidates) {
            if (
                (candidate.sdpMid === null || candidate.sdpMid === undefined) &&
                (candidate.sdpMLineIndex === null || candidate.sdpMLineIndex === undefined)
            ) {
                logger.debug(`Call ${this.callId} got remote ICE end-of-candidates`);
            } else {
                logger.debug(
                    `Call ${this.callId} got remote ICE ${candidate.sdpMid} candidate: ${candidate.candidate}`,
                );
            }

            try {
                await this.peerConn!.addIceCandidate(candidate);
            } catch (err) {
                if (!this.ignoreOffer) {
                    logger.info(`Call ${this.callId} failed to add remote ICE candidate`, err);
                }
            }
        }
    }

    public get hasPeerConnection(): boolean {
        return Boolean(this.peerConn);
    }
}

export function setTracksEnabled(tracks: Array<MediaStreamTrack>, enabled: boolean): void {
    for (const track of tracks) {
        track.enabled = enabled;
    }
}

export function supportsMatrixCall(): boolean {
    // typeof prevents Node from erroring on an undefined reference
    if (typeof window === "undefined" || typeof document === "undefined") {
        // NB. We don't log here as apps try to create a call object as a test for
        // whether calls are supported, so we shouldn't fill the logs up.
        return false;
    }

    // Firefox throws on so little as accessing the RTCPeerConnection when operating in a secure mode.
    // There's some information at https://bugzilla.mozilla.org/show_bug.cgi?id=1542616 though the concern
    // is that the browser throwing a SecurityError will brick the client creation process.
    try {
        const supported = Boolean(
            window.RTCPeerConnection ||
                window.RTCSessionDescription ||
                window.RTCIceCandidate ||
                navigator.mediaDevices,
        );
        if (!supported) {
            /* istanbul ignore if */ // Adds a lot of noise to test runs, so disable logging there.
            if (process.env.NODE_ENV !== "test") {
                logger.error("WebRTC is not supported in this browser / environment");
            }
            return false;
        }
    } catch (e) {
        logger.error("Exception thrown when trying to access WebRTC", e);
        return false;
    }

    return true;
}

/**
 * DEPRECATED
 * Use client.createCall()
 *
 * Create a new Matrix call for the browser.
 * @param client - The client instance to use.
 * @param roomId - The room the call is in.
 * @param options - DEPRECATED optional options map.
 * @returns the call or null if the browser doesn't support calling.
 */
export function createNewMatrixCall(
    client: MatrixClient,
    roomId: string,
    options?: Pick<
        CallOpts,
        "forceTURN" | "invitee" | "opponentDeviceId" | "opponentSessionId" | "groupCallId" | "isFocus"
    >,
): MatrixCall | null {
    if (!supportsMatrixCall()) return null;

    const optionsForceTURN = options ? options.forceTURN : false;

    const opts: CallOpts = {
        client: client,
        roomId: roomId,
        invitee: options?.invitee,
        turnServers: client.getTurnServers(),
        // call level options
        forceTURN: client.forceTURN || optionsForceTURN,
        opponentDeviceId: options?.opponentDeviceId,
        opponentSessionId: options?.opponentSessionId,
        groupCallId: options?.groupCallId,
        isFocus: options?.isFocus,
    };
    const call = new MatrixCall(opts);

    client.reEmitter.reEmit(call, Object.values(CallEvent));

    return call;
}<|MERGE_RESOLUTION|>--- conflicted
+++ resolved
@@ -433,15 +433,13 @@
     private opponentSessionId?: string;
     public groupCallId?: string;
 
-<<<<<<< HEAD
     private subscribeToFocusTimeout?: ReturnType<typeof setTimeout>;
 
     private _opponentSupportsSDPStreamMetadata = false;
-=======
+
     // Used to keep the timer for the delay before actually stopping our
     // video track after muting (see setLocalVideoMuted)
     private stopVideoTrackTimer?: ReturnType<typeof setTimeout>;
->>>>>>> cb613457
 
     /**
      * Construct a new Matrix Call.
@@ -878,7 +876,6 @@
                     // (this will trigger the re-negotiation)
                     transceiver.direction = transceiver.direction === "inactive" ? "sendonly" : "sendrecv";
                 } else {
-<<<<<<< HEAD
                     // create a new one
                     const transceiver = this.peerConn!.addTransceiver(track, {
                         streams: [callFeed.stream!],
@@ -891,20 +888,6 @@
                             ...transceiver.sender.getParameters(),
                             encodings: encodings ?? parameters.encodings,
                         });
-=======
-                    // create a new one. We need to use addTrack rather addTransceiver for this because firefox
-                    // doesn't yet implement RTCRTPSender.setStreams()
-                    // (https://bugzilla.mozilla.org/show_bug.cgi?id=1510802) so we'd have no way to group the
-                    // two tracks together into a stream.
-                    const newSender = this.peerConn!.addTrack(track, callFeed.stream);
-
-                    // now go & fish for the new transceiver
-                    const newTransceiver = this.peerConn!.getTransceivers().find((t) => t.sender === newSender);
-                    if (newTransceiver) {
-                        this.transceivers.set(tKey, newTransceiver);
-                    } else {
-                        logger.warn("Didn't find a matching transceiver after adding track!");
->>>>>>> cb613457
                     }
 
                     this.transceivers.set(tKey, transceiver);
@@ -1484,7 +1467,6 @@
                         `) to peer connection`,
                 );
 
-<<<<<<< HEAD
                 const newTransceiver = this.peerConn!.addTransceiver(track, {
                     streams: [this.localUsermediaStream!],
                     sendEncodings: this.isFocus && isFirefox() ? undefined : encodings,
@@ -1496,14 +1478,6 @@
                         ...newTransceiver.sender.getParameters(),
                         encodings: encodings ?? parameters.encodings,
                     });
-=======
-                const newSender = this.peerConn!.addTrack(track, this.localUsermediaStream!);
-                const newTransceiver = this.peerConn!.getTransceivers().find((t) => t.sender === newSender);
-                if (newTransceiver) {
-                    this.transceivers.set(tKey, newTransceiver);
-                } else {
-                    logger.warn("Couldn't find matching transceiver for newly added track!");
->>>>>>> cb613457
                 }
 
                 this.transceivers.set(tKey, newTransceiver);
@@ -2868,15 +2842,13 @@
             clearInterval(this.callLengthInterval);
             this.callLengthInterval = undefined;
         }
-<<<<<<< HEAD
         if (this.subscribeToFocusTimeout) {
             clearTimeout(this.subscribeToFocusTimeout);
             this.subscribeToFocusTimeout = undefined;
-=======
-        if (this.stopVideoTrackTimer !== undefined) {
+        }
+        if (this.stopVideoTrackTimer) {
             clearTimeout(this.stopVideoTrackTimer);
             this.stopVideoTrackTimer = undefined;
->>>>>>> cb613457
         }
 
         for (const [stream, listener] of this.removeTrackListeners) {
