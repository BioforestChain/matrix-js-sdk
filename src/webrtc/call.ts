/*
Copyright 2015, 2016 OpenMarket Ltd
Copyright 2017 New Vector Ltd
Copyright 2019, 2020 The Matrix.org Foundation C.I.C.

Licensed under the Apache License, Version 2.0 (the "License");
you may not use this file except in compliance with the License.
You may obtain a copy of the License at

    http://www.apache.org/licenses/LICENSE-2.0

Unless required by applicable law or agreed to in writing, software
distributed under the License is distributed on an "AS IS" BASIS,
WITHOUT WARRANTIES OR CONDITIONS OF ANY KIND, either express or implied.
See the License for the specific language governing permissions and
limitations under the License.
*/

/**
 * This is an internal module. See {@link createNewMatrixCall} for the public API.
 * @module webrtc/call
 */

import { logger } from '../logger';
import { EventEmitter } from 'events';
import * as utils from '../utils';
import { MatrixEvent } from '../models/event';
import { EventType } from '../@types/event';
import { RoomMember } from '../models/room-member';
import { randomString } from '../randomstring';
import {
    MCallReplacesEvent,
    MCallAnswer,
    MCallInviteNegotiate,
    CallCapabilities,
    SDPStreamMetadataPurpose,
    SDPStreamMetadata,
    SDPStreamMetadataKey,
    MCallSDPStreamMetadataChanged,
    MCallSelectAnswer,
    MCAllAssertedIdentity,
    MCallCandidates,
    MCallBase,
    MCallHangupReject,
} from './callEventTypes';
import { CallFeed } from './callFeed';
import { MatrixClient } from "../client";
import { ISendEventResponse } from "../@types/requests";

// events: hangup, error(err), replaced(call), state(state, oldState)

/**
 * Fires whenever an error occurs when call.js encounters an issue with setting up the call.
 * <p>
 * The error given will have a code equal to either `MatrixCall.ERR_LOCAL_OFFER_FAILED` or
 * `MatrixCall.ERR_NO_USER_MEDIA`. `ERR_LOCAL_OFFER_FAILED` is emitted when the local client
 * fails to create an offer. `ERR_NO_USER_MEDIA` is emitted when the user has denied access
 * to their audio/video hardware.
 *
 * @event module:webrtc/call~MatrixCall#"error"
 * @param {Error} err The error raised by MatrixCall.
 * @example
 * matrixCall.on("error", function(err){
 *   console.error(err.code, err);
 * });
 */

interface CallOpts {
    roomId?: string;
    invitee?: string;
    client?: any; // Fix when client is TSified
    forceTURN?: boolean;
    turnServers?: Array<TurnServer>;
}

interface TurnServer {
    urls: Array<string>;
    username?: string;
    password?: string;
    ttl?: number;
}

interface AssertedIdentity {
    id: string;
    displayName: string;
}

export enum CallState {
    Fledgling = 'fledgling',
    InviteSent = 'invite_sent',
    WaitLocalMedia = 'wait_local_media',
    CreateOffer = 'create_offer',
    CreateAnswer = 'create_answer',
    Connecting = 'connecting',
    Connected = 'connected',
    Ringing = 'ringing',
    Ended = 'ended',
}

export enum CallType {
    Voice = 'voice',
    Video = 'video',
}

export enum CallDirection {
    Inbound = 'inbound',
    Outbound = 'outbound',
}

export enum CallParty {
    Local = 'local',
    Remote = 'remote',
}

export enum CallEvent {
    Hangup = 'hangup',
    State = 'state',
    Error = 'error',
    Replaced = 'replaced',

    // The value of isLocalOnHold() has changed
    LocalHoldUnhold = 'local_hold_unhold',
    // The value of isRemoteOnHold() has changed
    RemoteHoldUnhold = 'remote_hold_unhold',
    // backwards compat alias for LocalHoldUnhold: remove in a major version bump
    HoldUnhold = 'hold_unhold',
    // Feeds have changed
    FeedsChanged = 'feeds_changed',

    AssertedIdentityChanged = 'asserted_identity_changed',

    Datachannel = 'datachannel',
    LengthChanged = 'length_changed'
}

export enum CallErrorCode {
    /** The user chose to end the call */
    UserHangup = 'user_hangup',

    /** An error code when the local client failed to create an offer. */
    LocalOfferFailed = 'local_offer_failed',
    /**
     * An error code when there is no local mic/camera to use. This may be because
     * the hardware isn't plugged in, or the user has explicitly denied access.
     */
    NoUserMedia = 'no_user_media',

    /**
     * Error code used when a call event failed to send
     * because unknown devices were present in the room
     */
    UnknownDevices = 'unknown_devices',

    /**
     * Error code used when we fail to send the invite
     * for some reason other than there being unknown devices
     */
    SendInvite = 'send_invite',

    /**
     * An answer could not be created
     */
    CreateAnswer = 'create_answer',

    /**
     * Error code used when we fail to send the answer
     * for some reason other than there being unknown devices
     */
    SendAnswer = 'send_answer',

    /**
     * The session description from the other side could not be set
     */
    SetRemoteDescription = 'set_remote_description',

    /**
     * The session description from this side could not be set
     */
    SetLocalDescription = 'set_local_description',

    /**
     * A different device answered the call
     */
    AnsweredElsewhere = 'answered_elsewhere',

    /**
     * No media connection could be established to the other party
     */
    IceFailed = 'ice_failed',

    /**
     * The invite timed out whilst waiting for an answer
     */
    InviteTimeout = 'invite_timeout',

    /**
     * The call was replaced by another call
     */
    Replaced = 'replaced',

    /**
     * Signalling for the call could not be sent (other than the initial invite)
     */
    SignallingFailed = 'signalling_timeout',

    /**
     * The remote party is busy
     */
    UserBusy = 'user_busy',

    /**
     * We transferred the call off to somewhere else
     */
    Transfered = 'transferred',
}

<<<<<<< HEAD
export enum ConstraintsType {
    Audio = "audio",
    Video = "video",
}

=======
>>>>>>> 2daa1ec4
/**
 * The version field that we set in m.call.* events
 */
const VOIP_PROTO_VERSION = 1;

/** The fallback ICE server to use for STUN or TURN protocols. */
const FALLBACK_ICE_SERVER = 'stun:turn.matrix.org';

/** The length of time a call can be ringing for. */
const CALL_TIMEOUT_MS = 60000;

export class CallError extends Error {
    code: string;

    constructor(code: CallErrorCode, msg: string, err: Error) {
        // Still don't think there's any way to have proper nested errors
        super(msg + ": " + err);

        this.code = code;
    }
}

function genCallID(): string {
    return Date.now().toString() + randomString(16);
}

/**
 * Construct a new Matrix Call.
 * @constructor
 * @param {Object} opts Config options.
 * @param {string} opts.roomId The room ID for this call.
 * @param {Object} opts.webRtc The WebRTC globals from the browser.
 * @param {boolean} opts.forceTURN whether relay through TURN should be forced.
 * @param {Object} opts.URL The URL global.
 * @param {Array<Object>} opts.turnServers Optional. A list of TURN servers.
 * @param {MatrixClient} opts.client The Matrix Client instance to send events to.
 */
export class MatrixCall extends EventEmitter {
    public roomId: string;
    public callId: string;
    public invitee?: string;
    public state = CallState.Fledgling;
    public hangupParty: CallParty;
    public hangupReason: string;
    public direction: CallDirection;
    public ourPartyId: string;

    private client: MatrixClient;
    private forceTURN: boolean;
    private turnServers: Array<TurnServer>;
    // A queue for candidates waiting to go out.
    // We try to amalgamate candidates into a single candidate message where
    // possible
    private candidateSendQueue: Array<RTCIceCandidate> = [];
    private candidateSendTries = 0;
    private sentEndOfCandidates = false;
    private peerConn: RTCPeerConnection;
    private feeds: Array<CallFeed> = [];
    private usermediaSenders: Array<RTCRtpSender> = [];
    private screensharingSenders: Array<RTCRtpSender> = [];
    private inviteOrAnswerSent = false;
    private waitForLocalAVStream: boolean;
    private successor: MatrixCall;
    private opponentMember: RoomMember;
    private opponentVersion: number | string;
    // The party ID of the other side: undefined if we haven't chosen a partner
    // yet, null if we have but they didn't send a party ID.
    private opponentPartyId: string;
    private opponentCaps: CallCapabilities;
    private inviteTimeout: number;
    private iceDisconnectedTimeout: number;

    // The logic of when & if a call is on hold is nontrivial and explained in is*OnHold
    // This flag represents whether we want the other party to be on hold
    private remoteOnHold = false;

    // the stats for the call at the point it ended. We can't get these after we
    // tear the call down, so we just grab a snapshot before we stop the call.
    // The typescript definitions have this type as 'any' :(
    private callStatsAtEnd: any[];

    // Perfect negotiation state: https://www.w3.org/TR/webrtc/#perfect-negotiation-example
    private makingOffer = false;
    private ignoreOffer: boolean;

    // If candidates arrive before we've picked an opponent (which, in particular,
    // will happen if the opponent sends candidates eagerly before the user answers
    // the call) we buffer them up here so we can then add the ones from the party we pick
    private remoteCandidateBuffer = new Map<string, RTCIceCandidate[]>();

    private remoteAssertedIdentity: AssertedIdentity;

    private remoteSDPStreamMetadata: SDPStreamMetadata;

    private callLengthInterval: number;
    private callLength = 0;

    constructor(opts: CallOpts) {
        super();
        this.roomId = opts.roomId;
        this.invitee = opts.invitee;
        this.client = opts.client;
        this.forceTURN = opts.forceTURN;
        this.ourPartyId = this.client.deviceId;
        // Array of Objects with urls, username, credential keys
        this.turnServers = opts.turnServers || [];
        if (this.turnServers.length === 0 && this.client.isFallbackICEServerAllowed()) {
            this.turnServers.push({
                urls: [FALLBACK_ICE_SERVER],
            });
        }
        for (const server of this.turnServers) {
            utils.checkObjectHasKeys(server, ["urls"]);
        }
        this.callId = genCallID();
    }

    /**
     * Place a voice call to this room.
     * @throws If you have not specified a listener for 'error' events.
     */
    public async placeVoiceCall(): Promise<void> {
<<<<<<< HEAD
        logger.debug("placeVoiceCall");
        this.checkForErrorListener();
        this.type = CallType.Voice;
        await this.placeCallWithConstraints(ConstraintsType.Audio);
=======
        await this.placeCall(true, false);
>>>>>>> 2daa1ec4
    }

    /**
     * Place a video call to this room.
     * @throws If you have not specified a listener for 'error' events.
     */
    public async placeVideoCall(): Promise<void> {
<<<<<<< HEAD
        logger.debug("placeVideoCall");
        this.checkForErrorListener();
        this.type = CallType.Video;
        await this.placeCallWithConstraints(ConstraintsType.Video);
    }

    public createDataChannel(label: string, options: RTCDataChannelInit) {
        logger.debug("createDataChannel");
        const dataChannel = this.peerConn.createDataChannel(label, options);
        this.emit(CallEvent.Datachannel, dataChannel);
        return dataChannel;
=======
        await this.placeCall(true, true);
>>>>>>> 2daa1ec4
    }

    public getOpponentMember(): RoomMember {
        return this.opponentMember;
    }

    public opponentCanBeTransferred(): boolean {
        return Boolean(this.opponentCaps && this.opponentCaps["m.call.transferee"]);
    }

    public opponentSupportsDTMF(): boolean {
        return Boolean(this.opponentCaps && this.opponentCaps["m.call.dtmf"]);
    }

    public getRemoteAssertedIdentity(): AssertedIdentity {
        return this.remoteAssertedIdentity;
    }

    public get type(): CallType {
        return (this.hasLocalUserMediaVideoTrack || this.hasRemoteUserMediaVideoTrack)
            ? CallType.Video
            : CallType.Voice;
    }

    public get hasLocalUserMediaVideoTrack(): boolean {
        return this.localUsermediaStream?.getVideoTracks().length > 0;
    }

    public get hasRemoteUserMediaVideoTrack(): boolean {
        return this.getRemoteFeeds().some((feed) => {
            return (
                feed.purpose === SDPStreamMetadataPurpose.Usermedia &&
                feed.stream.getVideoTracks().length > 0
            );
        });
    }

    public get localUsermediaFeed(): CallFeed {
        return this.getLocalFeeds().find((feed) => feed.purpose === SDPStreamMetadataPurpose.Usermedia);
    }

    public get localScreensharingFeed(): CallFeed {
        return this.getLocalFeeds().find((feed) => feed.purpose === SDPStreamMetadataPurpose.Screenshare);
    }

    public get localUsermediaStream(): MediaStream {
        return this.localUsermediaFeed?.stream;
    }

    private get localScreensharingStream(): MediaStream {
        return this.localScreensharingFeed?.stream;
    }

    private getFeedByStreamId(streamId: string): CallFeed {
        return this.getFeeds().find((feed) => feed.stream.id === streamId);
    }

    /**
     * Returns an array of all CallFeeds
     * @returns {Array<CallFeed>} CallFeeds
     */
    public getFeeds(): Array<CallFeed> {
        return this.feeds;
    }

    /**
     * Returns an array of all local CallFeeds
     * @returns {Array<CallFeed>} local CallFeeds
     */
    public getLocalFeeds(): Array<CallFeed> {
        return this.feeds.filter((feed) => feed.isLocal());
    }

    /**
     * Returns an array of all remote CallFeeds
     * @returns {Array<CallFeed>} remote CallFeeds
     */
    public getRemoteFeeds(): Array<CallFeed> {
        return this.feeds.filter((feed) => !feed.isLocal());
    }

    /**
     * Generates and returns localSDPStreamMetadata
     * @returns {SDPStreamMetadata} localSDPStreamMetadata
     */
    private getLocalSDPStreamMetadata(): SDPStreamMetadata {
        const metadata: SDPStreamMetadata = {};
        for (const localFeed of this.getLocalFeeds()) {
            metadata[localFeed.stream.id] = {
                purpose: localFeed.purpose,
                audio_muted: localFeed.isAudioMuted(),
                video_muted: localFeed.isVideoMuted(),
            };
        }
        logger.debug("Got local SDPStreamMetadata", metadata);
        return metadata;
    }

    /**
     * Returns true if there are no incoming feeds,
     * otherwise returns false
     * @returns {boolean} no incoming feeds
     */
    public noIncomingFeeds(): boolean {
        return !this.feeds.some((feed) => !feed.isLocal());
    }

    private pushRemoteFeed(stream: MediaStream): void {
        // Fallback to old behavior if the other side doesn't support SDPStreamMetadata
        if (!this.opponentSupportsSDPStreamMetadata()) {
            this.pushRemoteFeedWithoutMetadata(stream);
            return;
        }

        const userId = this.getOpponentMember().userId;
        const purpose = this.remoteSDPStreamMetadata[stream.id].purpose;
        const audioMuted = this.remoteSDPStreamMetadata[stream.id].audio_muted;
        const videoMuted = this.remoteSDPStreamMetadata[stream.id].video_muted;

        if (!purpose) {
            logger.warn(`Ignoring stream with id ${stream.id} because we didn't get any metadata about it`);
            return;
        }

        // Try to find a feed with the same purpose as the new stream,
        // if we find it replace the old stream with the new one
        const existingFeed = this.getRemoteFeeds().find((feed) => feed.purpose === purpose);
        if (existingFeed) {
            existingFeed.setNewStream(stream);
        } else {
            this.feeds.push(new CallFeed(stream, userId, purpose, this.client, this.roomId, audioMuted, videoMuted));
            this.emit(CallEvent.FeedsChanged, this.feeds);
        }

        logger.info(`Pushed remote stream (id="${stream.id}", active="${stream.active}", purpose=${purpose})`);
    }

    /**
     * This method is used ONLY if the other client doesn't support sending SDPStreamMetadata
     */
    private pushRemoteFeedWithoutMetadata(stream: MediaStream): void {
        const userId = this.getOpponentMember().userId;
        // We can guess the purpose here since the other client can only send one stream
        const purpose = SDPStreamMetadataPurpose.Usermedia;
        const oldRemoteStream = this.feeds.find((feed) => !feed.isLocal())?.stream;

        // Note that we check by ID and always set the remote stream: Chrome appears
        // to make new stream objects when transceiver directionality is changed and the 'active'
        // status of streams change - Dave
        // If we already have a stream, check this stream has the same id
        if (oldRemoteStream && stream.id !== oldRemoteStream.id) {
            logger.warn(`Ignoring new stream ID ${stream.id}: we already have stream ID ${oldRemoteStream.id}`);
            return;
        }

        // Try to find a feed with the same stream id as the new stream,
        // if we find it replace the old stream with the new one
        const feed = this.getFeedByStreamId(stream.id);
        if (feed) {
            feed.setNewStream(stream);
        } else {
            this.feeds.push(new CallFeed(stream, userId, purpose, this.client, this.roomId, false, false));
            this.emit(CallEvent.FeedsChanged, this.feeds);
        }

        logger.info(`Pushed remote stream (id="${stream.id}", active="${stream.active}")`);
    }

    private pushLocalFeed(stream: MediaStream, purpose: SDPStreamMetadataPurpose, addToPeerConnection = true): void {
        const userId = this.client.getUserId();

        // We try to replace an existing feed if there already is one with the same purpose
        const existingFeed = this.getLocalFeeds().find((feed) => feed.purpose === purpose);
        if (existingFeed) {
            existingFeed.setNewStream(stream);
        } else {
            this.feeds.push(new CallFeed(stream, userId, purpose, this.client, this.roomId, false, false));
            this.emit(CallEvent.FeedsChanged, this.feeds);
        }

        // TODO: Find out what is going on here
        // why do we enable audio (and only audio) tracks here? -- matthew
        setTracksEnabled(stream.getAudioTracks(), true);

        if (addToPeerConnection) {
            const senderArray = purpose === SDPStreamMetadataPurpose.Usermedia ?
                this.usermediaSenders : this.screensharingSenders;
            // Empty the array
            senderArray.splice(0, senderArray.length);

            this.emit(CallEvent.FeedsChanged, this.feeds);
            for (const track of stream.getTracks()) {
                logger.info(
                    `Adding track (` +
                    `id="${track.id}", ` +
                    `kind="${track.kind}", ` +
                    `streamId="${stream.id}", ` +
                    `streamPurpose="${purpose}"` +
                    `) to peer connection`,
                );
                senderArray.push(this.peerConn.addTrack(track, stream));
            }
        }

        logger.info(`Pushed local stream (id="${stream.id}", active="${stream.active}", purpose="${purpose}")`);
    }

    private deleteAllFeeds(): void {
        for (const feed of this.feeds) {
            feed.dispose();
        }

        this.feeds = [];
        this.emit(CallEvent.FeedsChanged, this.feeds);
    }

    private deleteFeedByStream(stream: MediaStream): void {
        logger.debug(`Removing feed with stream id ${stream.id}`);

        const feed = this.getFeedByStreamId(stream.id);
        if (!feed) {
            logger.warn(`Didn't find the feed with stream id ${stream.id} to delete`);
            return;
        }

        feed.dispose();
        this.feeds.splice(this.feeds.indexOf(feed), 1);
        this.emit(CallEvent.FeedsChanged, this.feeds);
    }

    // The typescript definitions have this type as 'any' :(
    public async getCurrentCallStats(): Promise<any[]> {
        if (this.callHasEnded()) {
            return this.callStatsAtEnd;
        }

        return this.collectCallStats();
    }

    private async collectCallStats(): Promise<any[]> {
        // This happens when the call fails before it starts.
        // For example when we fail to get capture sources
        if (!this.peerConn) return;

        const statsReport = await this.peerConn.getStats();
        const stats = [];
        for (const item of statsReport) {
            stats.push(item[1]);
        }

        return stats;
    }

    /**
     * Configure this call from an invite event. Used by MatrixClient.
     * @param {MatrixEvent} event The m.call.invite event
     */
    public async initWithInvite(event: MatrixEvent): Promise<void> {
        const invite = event.getContent<MCallInviteNegotiate>();
        this.direction = CallDirection.Inbound;

        // make sure we have valid turn creds. Unless something's gone wrong, it should
        // poll and keep the credentials valid so this should be instant.
        const haveTurnCreds = await this.client.checkTurnServers();
        if (!haveTurnCreds) {
            logger.warn("Failed to get TURN credentials! Proceeding with call anyway...");
        }

        const sdpStreamMetadata = invite[SDPStreamMetadataKey];
        if (sdpStreamMetadata) {
            this.updateRemoteSDPStreamMetadata(sdpStreamMetadata);
        } else {
            logger.debug("Did not get any SDPStreamMetadata! Can not send/receive multiple streams");
        }

        this.peerConn = this.createPeerConnection();
        // we must set the party ID before await-ing on anything: the call event
        // handler will start giving us more call events (eg. candidates) so if
        // we haven't set the party ID, we'll ignore them.
        this.chooseOpponent(event);
        try {
            await this.peerConn.setRemoteDescription(invite.offer);
            await this.addBufferedIceCandidates();
        } catch (e) {
            logger.debug("Failed to set remote description", e);
            this.terminate(CallParty.Local, CallErrorCode.SetRemoteDescription, false);
            return;
        }

        const remoteStream = this.feeds.find((feed) => !feed.isLocal())?.stream;

        // According to previous comments in this file, firefox at some point did not
        // add streams until media started arriving on them. Testing latest firefox
        // (81 at time of writing), this is no longer a problem, so let's do it the correct way.
        if (!remoteStream || remoteStream.getTracks().length === 0) {
            logger.error("No remote stream or no tracks after setting remote description!");
            this.terminate(CallParty.Local, CallErrorCode.SetRemoteDescription, false);
            return;
        }

        this.setState(CallState.Ringing);

        if (event.getLocalAge()) {
            setTimeout(() => {
                if (this.state == CallState.Ringing) {
                    logger.debug("Call invite has expired. Hanging up.");
                    this.hangupParty = CallParty.Remote; // effectively
                    this.setState(CallState.Ended);
                    this.stopAllMedia();
                    if (this.peerConn.signalingState != 'closed') {
                        this.peerConn.close();
                    }
                    this.emit(CallEvent.Hangup);
                }
            }, invite.lifetime - event.getLocalAge());
        }
    }

    /**
     * Configure this call from a hangup or reject event. Used by MatrixClient.
     * @param {MatrixEvent} event The m.call.hangup event
     */
    public initWithHangup(event: MatrixEvent): void {
        // perverse as it may seem, sometimes we want to instantiate a call with a
        // hangup message (because when getting the state of the room on load, events
        // come in reverse order and we want to remember that a call has been hung up)
        this.setState(CallState.Ended);
    }

    /**
     * Answer a call.
     */
    public async answer(): Promise<void> {
        if (this.inviteOrAnswerSent) {
            return;
        }

        logger.debug(`Answering call ${this.callId}`);

        if (!this.localUsermediaStream && !this.waitForLocalAVStream) {
            this.setState(CallState.WaitLocalMedia);
            this.waitForLocalAVStream = true;

            try {
<<<<<<< HEAD
                let mediaStream: MediaStream;

                if (this.type === CallType.Voice) {
                    mediaStream = await this.client.getLocalAudioStream();
                } else {
                    mediaStream = await this.client.getLocalVideoStream();
                }

=======
                const mediaStream = await this.client.getMediaHandler().getUserMediaStream(
                    true,
                    this.hasRemoteUserMediaVideoTrack,
                );
>>>>>>> 2daa1ec4
                this.waitForLocalAVStream = false;
                this.gotUserMediaForAnswer(mediaStream);
            } catch (e) {
                this.getUserMediaFailed(e);
                return;
            }
        } else if (this.waitForLocalAVStream) {
            this.setState(CallState.WaitLocalMedia);
        }
    }

    /**
     * Replace this call with a new call, e.g. for glare resolution. Used by
     * MatrixClient.
     * @param {MatrixCall} newCall The new call.
     */
    public replacedBy(newCall: MatrixCall): void {
        if (this.state === CallState.WaitLocalMedia) {
            logger.debug("Telling new call to wait for local media");
            newCall.waitForLocalAVStream = true;
        } else if ([CallState.CreateOffer, CallState.InviteSent].includes(this.state)) {
            logger.debug("Handing local stream to new call");
            newCall.gotUserMediaForAnswer(this.localUsermediaStream);
        }
        this.successor = newCall;
        this.emit(CallEvent.Replaced, newCall);
        this.hangup(CallErrorCode.Replaced, true);
    }

    /**
     * Hangup a call.
     * @param {string} reason The reason why the call is being hung up.
     * @param {boolean} suppressEvent True to suppress emitting an event.
     */
    public hangup(reason: CallErrorCode, suppressEvent: boolean): void {
        if (this.callHasEnded()) return;

        logger.debug("Ending call " + this.callId);
        this.terminate(CallParty.Local, reason, !suppressEvent);
        // We don't want to send hangup here if we didn't even get to sending an invite
        if (this.state === CallState.WaitLocalMedia) return;
        const content = {};
        // Don't send UserHangup reason to older clients
        if ((this.opponentVersion && this.opponentVersion >= 1) || reason !== CallErrorCode.UserHangup) {
            content["reason"] = reason;
        }
        this.sendVoipEvent(EventType.CallHangup, content);
    }

    /**
     * Reject a call
     * This used to be done by calling hangup, but is a separate method and protocol
     * event as of MSC2746.
     */
    public reject(): void {
        if (this.state !== CallState.Ringing) {
            throw Error("Call must be in 'ringing' state to reject!");
        }

        if (this.opponentVersion < 1) {
            logger.info(
                `Opponent version is less than 1 (${this.opponentVersion}): sending hangup instead of reject`,
            );
            this.hangup(CallErrorCode.UserHangup, true);
            return;
        }

        logger.debug("Rejecting call: " + this.callId);
        this.terminate(CallParty.Local, CallErrorCode.UserHangup, true);
        this.sendVoipEvent(EventType.CallReject, {});
    }

    /**
     * Returns true if this.remoteSDPStreamMetadata is defined, otherwise returns false
     * @returns {boolean} can screenshare
     */
    public opponentSupportsSDPStreamMetadata(): boolean {
        return Boolean(this.remoteSDPStreamMetadata);
    }

    /**
     * If there is a screensharing stream returns true, otherwise returns false
     * @returns {boolean} is screensharing
     */
    public isScreensharing(): boolean {
        return Boolean(this.localScreensharingStream);
    }

    /**
     * Starts/stops screensharing
     * @param enabled the desired screensharing state
     * @param {string} desktopCapturerSourceId optional id of the desktop capturer source to use
     * @returns {boolean} new screensharing state
     */
    public async setScreensharingEnabled(
        enabled: boolean, desktopCapturerSourceId?: string,
    ): Promise<boolean> {
        // Skip if there is nothing to do
        if (enabled && this.isScreensharing()) {
            logger.warn(`There is already a screensharing stream - there is nothing to do!`);
            return true;
        } else if (!enabled && !this.isScreensharing()) {
            logger.warn(`There already isn't a screensharing stream - there is nothing to do!`);
            return false;
        }

        // Fallback to replaceTrack()
        if (!this.opponentSupportsSDPStreamMetadata()) {
            return await this.setScreensharingEnabledWithoutMetadataSupport(enabled, desktopCapturerSourceId);
        }

        logger.debug(`Set screensharing enabled? ${enabled}`);
        if (enabled) {
            try {
                const stream = await this.client.getMediaHandler().getScreensharingStream(desktopCapturerSourceId);
                if (!stream) return false;
                this.pushLocalFeed(stream, SDPStreamMetadataPurpose.Screenshare);
                return true;
            } catch (err) {
                this.emit(CallEvent.Error,
                    new CallError(CallErrorCode.NoUserMedia, "Failed to get screen-sharing stream: ", err),
                );
                return false;
            }
        } else {
            for (const sender of this.screensharingSenders) {
                this.peerConn.removeTrack(sender);
            }
            for (const track of this.localScreensharingStream.getTracks()) {
                track.stop();
            }
            this.deleteFeedByStream(this.localScreensharingStream);
            return false;
        }
    }

    /**
     * Starts/stops screensharing
     * Should be used ONLY if the opponent doesn't support SDPStreamMetadata
     * @param enabled the desired screensharing state
     * @param {string} desktopCapturerSourceId optional id of the desktop capturer source to use
     * @returns {boolean} new screensharing state
     */
    private async setScreensharingEnabledWithoutMetadataSupport(
        enabled: boolean, desktopCapturerSourceId?: string,
    ): Promise<boolean> {
        logger.debug(`Set screensharing enabled? ${enabled} using replaceTrack()`);
        if (enabled) {
            try {
                const stream = await this.client.getMediaHandler().getScreensharingStream(desktopCapturerSourceId);
                if (!stream) return false;

                const track = stream.getTracks().find((track) => {
                    return track.kind === "video";
                });
                const sender = this.usermediaSenders.find((sender) => {
                    return sender.track?.kind === "video";
                });
                sender.replaceTrack(track);

                this.pushLocalFeed(stream, SDPStreamMetadataPurpose.Screenshare, false);

                return true;
            } catch (err) {
                this.emit(CallEvent.Error,
                    new CallError(CallErrorCode.NoUserMedia, "Failed to get screen-sharing stream: ", err),
                );
                return false;
            }
        } else {
            const track = this.localUsermediaStream.getTracks().find((track) => {
                return track.kind === "video";
            });
            const sender = this.usermediaSenders.find((sender) => {
                return sender.track?.kind === "video";
            });
            sender.replaceTrack(track);

            for (const track of this.localScreensharingStream.getTracks()) {
                track.stop();
            }
            this.deleteFeedByStream(this.localScreensharingStream);

            return false;
        }
    }

    /**
     * Set whether our outbound video should be muted or not.
     * @param {boolean} muted True to mute the outbound video.
     */
    public setLocalVideoMuted(muted: boolean): void {
        this.localUsermediaFeed?.setVideoMuted(muted);
        this.updateMuteStatus();
    }

    /**
     * Check if local video is muted.
     *
     * If there are multiple video tracks, <i>all</i> of the tracks need to be muted
     * for this to return true. This means if there are no video tracks, this will
     * return true.
     * @return {Boolean} True if the local preview video is muted, else false
     * (including if the call is not set up yet).
     */
    public isLocalVideoMuted(): boolean {
        return this.localUsermediaFeed?.isVideoMuted();
    }

    /**
     * Set whether the microphone should be muted or not.
     * @param {boolean} muted True to mute the mic.
     */
    public setMicrophoneMuted(muted: boolean): void {
        this.localUsermediaFeed?.setAudioMuted(muted);
        this.updateMuteStatus();
    }

    /**
     * Check if the microphone is muted.
     *
     * If there are multiple audio tracks, <i>all</i> of the tracks need to be muted
     * for this to return true. This means if there are no audio tracks, this will
     * return true.
     * @return {Boolean} True if the mic is muted, else false (including if the call
     * is not set up yet).
     */
    public isMicrophoneMuted(): boolean {
        return this.localUsermediaFeed?.isAudioMuted();
    }

    /**
     * @returns true if we have put the party on the other side of the call on hold
     * (that is, we are signalling to them that we are not listening)
     */
    public isRemoteOnHold(): boolean {
        return this.remoteOnHold;
    }

    public setRemoteOnHold(onHold: boolean): void {
        if (this.isRemoteOnHold() === onHold) return;
        this.remoteOnHold = onHold;

        for (const transceiver of this.peerConn.getTransceivers()) {
            // We don't send hold music or anything so we're not actually
            // sending anything, but sendrecv is fairly standard for hold and
            // it makes it a lot easier to figure out who's put who on hold.
            transceiver.direction = onHold ? 'sendonly' : 'sendrecv';
        }
        this.updateMuteStatus();

        this.emit(CallEvent.RemoteHoldUnhold, this.remoteOnHold);
    }

    /**
     * Indicates whether we are 'on hold' to the remote party (ie. if true,
     * they cannot hear us).
     * @returns true if the other party has put us on hold
     */
    public isLocalOnHold(): boolean {
        if (this.state !== CallState.Connected) return false;

        let callOnHold = true;

        // We consider a call to be on hold only if *all* the tracks are on hold
        // (is this the right thing to do?)
        for (const transceiver of this.peerConn.getTransceivers()) {
            const trackOnHold = ['inactive', 'recvonly'].includes(transceiver.currentDirection);

            if (!trackOnHold) callOnHold = false;
        }

        return callOnHold;
    }

    /**
     * Sends a DTMF digit to the other party
     * @param digit The digit (nb. string - '#' and '*' are dtmf too)
     */
    public sendDtmfDigit(digit: string): void {
        for (const sender of this.peerConn.getSenders()) {
            if (sender.track.kind === 'audio' && sender.dtmf) {
                sender.dtmf.insertDTMF(digit);
                return;
            }
        }

        throw new Error("Unable to find a track to send DTMF on");
    }

    private updateMuteStatus(): void {
        this.sendVoipEvent(EventType.CallSDPStreamMetadataChangedPrefix, {
            [SDPStreamMetadataKey]: this.getLocalSDPStreamMetadata(),
        });

        const micShouldBeMuted = this.localUsermediaFeed?.isAudioMuted() || this.remoteOnHold;
        const vidShouldBeMuted = this.localUsermediaFeed?.isVideoMuted() || this.remoteOnHold;

        setTracksEnabled(this.localUsermediaStream.getAudioTracks(), !micShouldBeMuted);
        setTracksEnabled(this.localUsermediaStream.getVideoTracks(), !vidShouldBeMuted);
    }

    /**
     * Internal
     * @param {Object} stream
     */
    private gotUserMediaForInvite = async (stream: MediaStream): Promise<void> => {
        if (this.successor) {
            this.successor.gotUserMediaForAnswer(stream);
            return;
        }
        if (this.callHasEnded()) {
            this.stopAllMedia();
            return;
        }

        this.pushLocalFeed(stream, SDPStreamMetadataPurpose.Usermedia);
        this.setState(CallState.CreateOffer);

        logger.debug("gotUserMediaForInvite");
        // Now we wait for the negotiationneeded event
    };

    private async sendAnswer(): Promise<void> {
        const answerContent = {
            answer: {
                sdp: this.peerConn.localDescription.sdp,
                // type is now deprecated as of Matrix VoIP v1, but
                // required to still be sent for backwards compat
                type: this.peerConn.localDescription.type,
            },
            [SDPStreamMetadataKey]: this.getLocalSDPStreamMetadata(),
        } as MCallAnswer;

        answerContent.capabilities = {
            'm.call.transferee': this.client.supportsCallTransfer,
            'm.call.dtmf': false,
        };

        // We have just taken the local description from the peerConn which will
        // contain all the local candidates added so far, so we can discard any candidates
        // we had queued up because they'll be in the answer.
        logger.info(`Discarding ${this.candidateSendQueue.length} candidates that will be sent in answer`);
        this.candidateSendQueue = [];

        try {
            await this.sendVoipEvent(EventType.CallAnswer, answerContent);
            // If this isn't the first time we've tried to send the answer,
            // we may have candidates queued up, so send them now.
            this.inviteOrAnswerSent = true;
        } catch (error) {
            // We've failed to answer: back to the ringing state
            this.setState(CallState.Ringing);
            this.client.cancelPendingEvent(error.event);

            let code = CallErrorCode.SendAnswer;
            let message = "Failed to send answer";
            if (error.name == 'UnknownDeviceError') {
                code = CallErrorCode.UnknownDevices;
                message = "Unknown devices present in the room";
            }
            this.emit(CallEvent.Error, new CallError(code, message, error));
            throw error;
        }

        // error handler re-throws so this won't happen on error, but
        // we don't want the same error handling on the candidate queue
        this.sendCandidateQueue();
    }

    private gotUserMediaForAnswer = async (stream: MediaStream): Promise<void> => {
        if (this.callHasEnded()) {
            return;
        }

        this.pushLocalFeed(stream, SDPStreamMetadataPurpose.Usermedia);
        this.setState(CallState.CreateAnswer);

        let myAnswer;
        try {
            this.getRidOfRTXCodecs();
            myAnswer = await this.peerConn.createAnswer();
        } catch (err) {
            logger.debug("Failed to create answer: ", err);
            this.terminate(CallParty.Local, CallErrorCode.CreateAnswer, true);
            return;
        }

        try {
            await this.peerConn.setLocalDescription(myAnswer);
            this.setState(CallState.Connecting);

            // Allow a short time for initial candidates to be gathered
            await new Promise(resolve => {
                setTimeout(resolve, 200);
            });

            this.sendAnswer();
        } catch (err) {
            logger.debug("Error setting local description!", err);
            this.terminate(CallParty.Local, CallErrorCode.SetLocalDescription, true);
            return;
        }
    };

    /**
     * Internal
     * @param {Object} event
     */
    private gotLocalIceCandidate = (event: RTCPeerConnectionIceEvent): Promise<void> => {
        if (event.candidate) {
            logger.debug(
                "Call " + this.callId + " got local ICE " + event.candidate.sdpMid + " candidate: " +
                event.candidate.candidate,
            );

            if (this.callHasEnded()) return;

            // As with the offer, note we need to make a copy of this object, not
            // pass the original: that broke in Chrome ~m43.
            if (event.candidate.candidate !== '' || !this.sentEndOfCandidates) {
                this.queueCandidate(event.candidate);

                if (event.candidate.candidate === '') this.sentEndOfCandidates = true;
            }
        }
    };

    private onIceGatheringStateChange = (event: Event): void => {
        logger.debug("ice gathering state changed to " + this.peerConn.iceGatheringState);
        if (this.peerConn.iceGatheringState === 'complete' && !this.sentEndOfCandidates) {
            // If we didn't get an empty-string candidate to signal the end of candidates,
            // create one ourselves now gathering has finished.
            // We cast because the interface lists all the properties as required but we
            // only want to send 'candidate'
            // XXX: We probably want to send either sdpMid or sdpMLineIndex, as it's not strictly
            // correct to have a candidate that lacks both of these. We'd have to figure out what
            // previous candidates had been sent with and copy them.
            const c = {
                candidate: '',
            } as RTCIceCandidate;
            this.queueCandidate(c);
            this.sentEndOfCandidates = true;
        }
    };

    public async onRemoteIceCandidatesReceived(ev: MatrixEvent): Promise<void> {
        if (this.callHasEnded()) {
            //debuglog("Ignoring remote ICE candidate because call has ended");
            return;
        }

        const content = ev.getContent<MCallCandidates>();
        const candidates = content.candidates;
        if (!candidates) {
            logger.info("Ignoring candidates event with no candidates!");
            return;
        }

        const fromPartyId = content.version === 0 ? null : content.party_id || null;

        if (this.opponentPartyId === undefined) {
            // we haven't picked an opponent yet so save the candidates
            logger.info(`Buffering ${candidates.length} candidates until we pick an opponent`);
            const bufferedCandidates = this.remoteCandidateBuffer.get(fromPartyId) || [];
            bufferedCandidates.push(...candidates);
            this.remoteCandidateBuffer.set(fromPartyId, bufferedCandidates);
            return;
        }

        if (!this.partyIdMatches(content)) {
            logger.info(
                `Ignoring candidates from party ID ${content.party_id}: ` +
                `we have chosen party ID ${this.opponentPartyId}`,
            );

            return;
        }

        await this.addIceCandidates(candidates);
    }

    /**
     * Used by MatrixClient.
     * @param {Object} msg
     */
    public async onAnswerReceived(event: MatrixEvent): Promise<void> {
        const content = event.getContent<MCallAnswer>();
        logger.debug(`Got answer for call ID ${this.callId} from party ID ${content.party_id}`);

        if (this.callHasEnded()) {
            logger.debug(`Ignoring answer because call ID ${this.callId} has ended`);
            return;
        }

        if (this.opponentPartyId !== undefined) {
            logger.info(
                `Ignoring answer from party ID ${content.party_id}: ` +
                `we already have an answer/reject from ${this.opponentPartyId}`,
            );
            return;
        }

        this.chooseOpponent(event);
        await this.addBufferedIceCandidates();

        this.setState(CallState.Connecting);

        const sdpStreamMetadata = content[SDPStreamMetadataKey];
        if (sdpStreamMetadata) {
            this.updateRemoteSDPStreamMetadata(sdpStreamMetadata);
        } else {
            logger.warn("Did not get any SDPStreamMetadata! Can not send/receive multiple streams");
        }

        try {
            await this.peerConn.setRemoteDescription(content.answer);
        } catch (e) {
            logger.debug("Failed to set remote description", e);
            this.terminate(CallParty.Local, CallErrorCode.SetRemoteDescription, false);
            return;
        }

        // If the answer we selected has a party_id, send a select_answer event
        // We do this after setting the remote description since otherwise we'd block
        // call setup on it
        if (this.opponentPartyId !== null) {
            try {
                await this.sendVoipEvent(EventType.CallSelectAnswer, {
                    selected_party_id: this.opponentPartyId,
                });
            } catch (err) {
                // This isn't fatal, and will just mean that if another party has raced to answer
                // the call, they won't know they got rejected, so we carry on & don't retry.
                logger.warn("Failed to send select_answer event", err);
            }
        }
    }

    public async onSelectAnswerReceived(event: MatrixEvent): Promise<void> {
        if (this.direction !== CallDirection.Inbound) {
            logger.warn("Got select_answer for an outbound call: ignoring");
            return;
        }

        const selectedPartyId = event.getContent<MCallSelectAnswer>().selected_party_id;

        if (selectedPartyId === undefined || selectedPartyId === null) {
            logger.warn("Got nonsensical select_answer with null/undefined selected_party_id: ignoring");
            return;
        }

        if (selectedPartyId !== this.ourPartyId) {
            logger.info(`Got select_answer for party ID ${selectedPartyId}: we are party ID ${this.ourPartyId}.`);
            // The other party has picked somebody else's answer
            this.terminate(CallParty.Remote, CallErrorCode.AnsweredElsewhere, true);
        }
    }

    public async onNegotiateReceived(event: MatrixEvent): Promise<void> {
        const content = event.getContent<MCallInviteNegotiate>();
        const description = content.description;
        if (!description || !description.sdp || !description.type) {
            logger.info("Ignoring invalid m.call.negotiate event");
            return;
        }
        // Politeness always follows the direction of the call: in a glare situation,
        // we pick either the inbound or outbound call, so one side will always be
        // inbound and one outbound
        const polite = this.direction === CallDirection.Inbound;

        // Here we follow the perfect negotiation logic from
        // https://developer.mozilla.org/en-US/docs/Web/API/WebRTC_API/Perfect_negotiation
        const offerCollision = (
            (description.type === 'offer') &&
            (this.makingOffer || this.peerConn.signalingState !== 'stable')
        );

        this.ignoreOffer = !polite && offerCollision;
        if (this.ignoreOffer) {
            logger.info("Ignoring colliding negotiate event because we're impolite");
            return;
        }

        const prevLocalOnHold = this.isLocalOnHold();

        const sdpStreamMetadata = content[SDPStreamMetadataKey];
        if (sdpStreamMetadata) {
            this.updateRemoteSDPStreamMetadata(sdpStreamMetadata);
        } else {
            logger.warn("Received negotiation event without SDPStreamMetadata!");
        }

        try {
            await this.peerConn.setRemoteDescription(description);

            if (description.type === 'offer') {
                this.getRidOfRTXCodecs();
                const localDescription = await this.peerConn.createAnswer();
                await this.peerConn.setLocalDescription(localDescription);

                this.sendVoipEvent(EventType.CallNegotiate, {
                    description: this.peerConn.localDescription,
                    [SDPStreamMetadataKey]: this.getLocalSDPStreamMetadata(),
                });
            }
        } catch (err) {
            logger.warn("Failed to complete negotiation", err);
        }

        const newLocalOnHold = this.isLocalOnHold();
        if (prevLocalOnHold !== newLocalOnHold) {
            this.emit(CallEvent.LocalHoldUnhold, newLocalOnHold);
            // also this one for backwards compat
            this.emit(CallEvent.HoldUnhold, newLocalOnHold);
        }
    }

    private updateRemoteSDPStreamMetadata(metadata: SDPStreamMetadata): void {
        this.remoteSDPStreamMetadata = utils.recursivelyAssign(this.remoteSDPStreamMetadata || {}, metadata, true);
        for (const feed of this.getRemoteFeeds()) {
            const streamId = feed.stream.id;
            feed.setAudioMuted(this.remoteSDPStreamMetadata[streamId]?.audio_muted);
            feed.setVideoMuted(this.remoteSDPStreamMetadata[streamId]?.video_muted);
            feed.purpose = this.remoteSDPStreamMetadata[streamId]?.purpose;
        }
    }

    public onSDPStreamMetadataChangedReceived(event: MatrixEvent): void {
        const content = event.getContent<MCallSDPStreamMetadataChanged>();
        const metadata = content[SDPStreamMetadataKey];
        this.updateRemoteSDPStreamMetadata(metadata);
    }

    public async onAssertedIdentityReceived(event: MatrixEvent): Promise<void> {
        const content = event.getContent<MCAllAssertedIdentity>();
        if (!content.asserted_identity) return;

        this.remoteAssertedIdentity = {
            id: content.asserted_identity.id,
            displayName: content.asserted_identity.display_name,
        };
        this.emit(CallEvent.AssertedIdentityChanged);
    }

    private callHasEnded(): boolean {
        // This exists as workaround to typescript trying to be clever and erroring
        // when putting if (this.state === CallState.Ended) return; twice in the same
        // function, even though that function is async.
        return this.state === CallState.Ended;
    }

    private gotLocalOffer = async (description: RTCSessionDescriptionInit): Promise<void> => {
        logger.debug("Created offer: ", description);

        if (this.callHasEnded()) {
            logger.debug("Ignoring newly created offer on call ID " + this.callId +
                " because the call has ended");
            return;
        }

        try {
            await this.peerConn.setLocalDescription(description);
        } catch (err) {
            logger.debug("Error setting local description!", err);
            this.terminate(CallParty.Local, CallErrorCode.SetLocalDescription, true);
            return;
        }

        if (this.peerConn.iceGatheringState === 'gathering') {
            // Allow a short time for initial candidates to be gathered
            await new Promise(resolve => {
                setTimeout(resolve, 200);
            });
        }

        if (this.callHasEnded()) return;

        const eventType = this.state === CallState.CreateOffer ? EventType.CallInvite : EventType.CallNegotiate;

        const content = {
            lifetime: CALL_TIMEOUT_MS,
        } as MCallInviteNegotiate;

        if (eventType === EventType.CallInvite && this.invitee) {
            content.invitee = this.invitee;
        }

        // clunky because TypeScript can't follow the types through if we use an expression as the key
        if (this.state === CallState.CreateOffer) {
            content.offer = this.peerConn.localDescription;
        } else {
            content.description = this.peerConn.localDescription;
        }

        content.capabilities = {
            'm.call.transferee': this.client.supportsCallTransfer,
            'm.call.dtmf': false,
        };

        content[SDPStreamMetadataKey] = this.getLocalSDPStreamMetadata();

        // Get rid of any candidates waiting to be sent: they'll be included in the local
        // description we just got and will send in the offer.
        logger.info(`Discarding ${this.candidateSendQueue.length} candidates that will be sent in offer`);
        this.candidateSendQueue = [];

        try {
            await this.sendVoipEvent(eventType, content);
        } catch (error) {
            logger.error("Failed to send invite", error);
            if (error.event) this.client.cancelPendingEvent(error.event);

            let code = CallErrorCode.SignallingFailed;
            let message = "Signalling failed";
            if (this.state === CallState.CreateOffer) {
                code = CallErrorCode.SendInvite;
                message = "Failed to send invite";
            }
            if (error.name == 'UnknownDeviceError') {
                code = CallErrorCode.UnknownDevices;
                message = "Unknown devices present in the room";
            }

            this.emit(CallEvent.Error, new CallError(code, message, error));
            this.terminate(CallParty.Local, code, false);

            // no need to carry on & send the candidate queue, but we also
            // don't want to rethrow the error
            return;
        }

        this.sendCandidateQueue();
        if (this.state === CallState.CreateOffer) {
            this.inviteOrAnswerSent = true;
            this.setState(CallState.InviteSent);
            this.inviteTimeout = setTimeout(() => {
                this.inviteTimeout = null;
                if (this.state === CallState.InviteSent) {
                    this.hangup(CallErrorCode.InviteTimeout, false);
                }
            }, CALL_TIMEOUT_MS);
        }
    };

    private getLocalOfferFailed = (err: Error): void => {
        logger.error("Failed to get local offer", err);

        this.emit(
            CallEvent.Error,
            new CallError(
                CallErrorCode.LocalOfferFailed,
                "Failed to get local offer!", err,
            ),
        );
        this.terminate(CallParty.Local, CallErrorCode.LocalOfferFailed, false);
    };

    private getUserMediaFailed = (err: Error): void => {
        if (this.successor) {
            this.successor.getUserMediaFailed(err);
            return;
        }

        logger.warn("Failed to get user media - ending call", err);

        this.emit(
            CallEvent.Error,
            new CallError(
                CallErrorCode.NoUserMedia,
                "Couldn't start capturing media! Is your microphone set up and " +
                "does this app have permission?", err,
            ),
        );
        this.terminate(CallParty.Local, CallErrorCode.NoUserMedia, false);
    };

    private onIceConnectionStateChanged = (): void => {
        if (this.callHasEnded()) {
            return; // because ICE can still complete as we're ending the call
        }
        logger.debug(
            "Call ID " + this.callId + ": ICE connection state changed to: " + this.peerConn.iceConnectionState,
        );
        // ideally we'd consider the call to be connected when we get media but
        // chrome doesn't implement any of the 'onstarted' events yet
        if (this.peerConn.iceConnectionState == 'connected') {
            clearTimeout(this.iceDisconnectedTimeout);
            this.setState(CallState.Connected);
            this.callLengthInterval = setInterval(() => {
                this.callLength++;
                this.emit(CallEvent.LengthChanged, this.callLength);
            }, 1000);
        } else if (this.peerConn.iceConnectionState == 'failed') {
            this.hangup(CallErrorCode.IceFailed, false);
        } else if (this.peerConn.iceConnectionState == 'disconnected') {
            this.iceDisconnectedTimeout = setTimeout(() => {
                this.hangup(CallErrorCode.IceFailed, false);
            }, 30 * 1000);
        }
    };

    private onSignallingStateChanged = (): void => {
        logger.debug(
            "call " + this.callId + ": Signalling state changed to: " +
            this.peerConn.signalingState,
        );
    };

    private onTrack = (ev: RTCTrackEvent): void => {
        if (ev.streams.length === 0) {
            logger.warn(`Streamless ${ev.track.kind} found: ignoring.`);
            return;
        }

        const stream = ev.streams[0];
        this.pushRemoteFeed(stream);
        stream.addEventListener("removetrack", () => this.deleteFeedByStream(stream));
    };

    private onDataChannel = (ev: RTCDataChannelEvent): void => {
        this.emit(CallEvent.Datachannel, ev.channel);
    };

    /**
     * This method removes all video/rtx codecs from screensharing video
     * transceivers. This is necessary since they can cause problems. Without
     * this the following steps should produce an error:
     *   Chromium calls Firefox
     *   Firefox answers
     *   Firefox starts screen-sharing
     *   Chromium starts screen-sharing
     *   Call crashes for Chromium with:
     *       [96685:23:0518/162603.933321:ERROR:webrtc_video_engine.cc(3296)] RTX codec (PT=97) mapped to PT=96 which is not in the codec list.
     *       [96685:23:0518/162603.933377:ERROR:webrtc_video_engine.cc(1171)] GetChangedRecvParameters called without any video codecs.
     *       [96685:23:0518/162603.933430:ERROR:sdp_offer_answer.cc(4302)] Failed to set local video description recv parameters for m-section with mid='2'. (INVALID_PARAMETER)
     */
    private getRidOfRTXCodecs(): void {
        // RTCRtpReceiver.getCapabilities and RTCRtpSender.getCapabilities don't seem to be supported on FF
        if (!RTCRtpReceiver.getCapabilities || !RTCRtpSender.getCapabilities) return;

        const recvCodecs = RTCRtpReceiver.getCapabilities("video").codecs;
        const sendCodecs = RTCRtpSender.getCapabilities("video").codecs;
        const codecs = [...sendCodecs, ...recvCodecs];

        for (const codec of codecs) {
            if (codec.mimeType === "video/rtx") {
                const rtxCodecIndex = codecs.indexOf(codec);
                codecs.splice(rtxCodecIndex, 1);
            }
        }

        for (const trans of this.peerConn.getTransceivers()) {
            if (
                this.screensharingSenders.includes(trans.sender) &&
                    (
                        trans.sender.track?.kind === "video" ||
                        trans.receiver.track?.kind === "video"
                    )
            ) {
                trans.setCodecPreferences(codecs);
            }
        }
    }

    private onNegotiationNeeded = async (): Promise<void> => {
        logger.info("Negotiation is needed!");

        if (this.state !== CallState.CreateOffer && this.opponentVersion === 0) {
            logger.info("Opponent does not support renegotiation: ignoring negotiationneeded event");
            return;
        }

        this.makingOffer = true;
        try {
            this.getRidOfRTXCodecs();
            const myOffer = await this.peerConn.createOffer();
            await this.gotLocalOffer(myOffer);
        } catch (e) {
            this.getLocalOfferFailed(e);
            return;
        } finally {
            this.makingOffer = false;
        }
    };

    public onHangupReceived = (msg: MCallHangupReject): void => {
        logger.debug("Hangup received for call ID " + this.callId);

        // party ID must match (our chosen partner hanging up the call) or be undefined (we haven't chosen
        // a partner yet but we're treating the hangup as a reject as per VoIP v0)
        if (this.partyIdMatches(msg) || this.state === CallState.Ringing) {
            // default reason is user_hangup
            this.terminate(CallParty.Remote, msg.reason || CallErrorCode.UserHangup, true);
        } else {
            logger.info(`Ignoring message from party ID ${msg.party_id}: our partner is ${this.opponentPartyId}`);
        }
    };

    public onRejectReceived = (msg: MCallHangupReject): void => {
        logger.debug("Reject received for call ID " + this.callId);

        // No need to check party_id for reject because if we'd received either
        // an answer or reject, we wouldn't be in state InviteSent

        const shouldTerminate = (
            // reject events also end the call if it's ringing: it's another of
            // our devices rejecting the call.
            ([CallState.InviteSent, CallState.Ringing].includes(this.state)) ||
            // also if we're in the init state and it's an inbound call, since
            // this means we just haven't entered the ringing state yet
            this.state === CallState.Fledgling && this.direction === CallDirection.Inbound
        );

        if (shouldTerminate) {
            this.terminate(CallParty.Remote, msg.reason || CallErrorCode.UserHangup, true);
        } else {
            logger.debug(`Call is in state: ${this.state}: ignoring reject`);
        }
    };

    public onAnsweredElsewhere = (msg: MCallAnswer): void => {
        logger.debug("Call ID " + this.callId + " answered elsewhere");
        this.terminate(CallParty.Remote, CallErrorCode.AnsweredElsewhere, true);
    };

    private setState(state: CallState): void {
        const oldState = this.state;
        this.state = state;
        this.emit(CallEvent.State, state, oldState);
    }

    /**
     * Internal
     * @param {string} eventType
     * @param {Object} content
     * @return {Promise}
     */
    private sendVoipEvent(eventType: string, content: object): Promise<ISendEventResponse> {
        return this.client.sendEvent(this.roomId, eventType, Object.assign({}, content, {
            version: VOIP_PROTO_VERSION,
            call_id: this.callId,
            party_id: this.ourPartyId,
        }));
    }

    private queueCandidate(content: RTCIceCandidate): void {
        // We partially de-trickle candidates by waiting for `delay` before sending them
        // amalgamated, in order to avoid sending too many m.call.candidates events and hitting
        // rate limits in Matrix.
        // In practice, it'd be better to remove rate limits for m.call.*

        // N.B. this deliberately lets you queue and send blank candidates, which MSC2746
        // currently proposes as the way to indicate that candidate gathering is complete.
        // This will hopefully be changed to an explicit rather than implicit notification
        // shortly.
        this.candidateSendQueue.push(content);

        // Don't send the ICE candidates yet if the call is in the ringing state: this
        // means we tried to pick (ie. started generating candidates) and then failed to
        // send the answer and went back to the ringing state. Queue up the candidates
        // to send if we successfully send the answer.
        // Equally don't send if we haven't yet sent the answer because we can send the
        // first batch of candidates along with the answer
        if (this.state === CallState.Ringing || !this.inviteOrAnswerSent) return;

        // MSC2746 recommends these values (can be quite long when calling because the
        // callee will need a while to answer the call)
        const delay = this.direction === CallDirection.Inbound ? 500 : 2000;

        if (this.candidateSendTries === 0) {
            setTimeout(() => {
                this.sendCandidateQueue();
            }, delay);
        }
    }

    /*
     * Transfers this call to another user
     */
    public async transfer(targetUserId: string): Promise<void> {
        // Fetch the target user's global profile info: their room avatar / displayname
        // could be different in whatever room we share with them.
        const profileInfo = await this.client.getProfileInfo(targetUserId);

        const replacementId = genCallID();

        const body = {
            replacement_id: genCallID(),
            target_user: {
                id: targetUserId,
                display_name: profileInfo.displayname,
                avatar_url: profileInfo.avatar_url,
            },
            create_call: replacementId,
        } as MCallReplacesEvent;

        await this.sendVoipEvent(EventType.CallReplaces, body);

        await this.terminate(CallParty.Local, CallErrorCode.Transfered, true);
    }

    /*
     * Transfers this call to the target call, effectively 'joining' the
     * two calls (so the remote parties on each call are connected together).
     */
    public async transferToCall(transferTargetCall?: MatrixCall): Promise<void> {
        const targetProfileInfo = await this.client.getProfileInfo(transferTargetCall.getOpponentMember().userId);
        const transfereeProfileInfo = await this.client.getProfileInfo(this.getOpponentMember().userId);

        const newCallId = genCallID();

        const bodyToTransferTarget = {
            // the replacements on each side have their own ID, and it's distinct from the
            // ID of the new call (but we can use the same function to generate it)
            replacement_id: genCallID(),
            target_user: {
                id: this.getOpponentMember().userId,
                display_name: transfereeProfileInfo.displayname,
                avatar_url: transfereeProfileInfo.avatar_url,
            },
            await_call: newCallId,
        } as MCallReplacesEvent;

        await transferTargetCall.sendVoipEvent(EventType.CallReplaces, bodyToTransferTarget);

        const bodyToTransferee = {
            replacement_id: genCallID(),
            target_user: {
                id: transferTargetCall.getOpponentMember().userId,
                display_name: targetProfileInfo.displayname,
                avatar_url: targetProfileInfo.avatar_url,
            },
            create_call: newCallId,
        } as MCallReplacesEvent;

        await this.sendVoipEvent(EventType.CallReplaces, bodyToTransferee);

        await this.terminate(CallParty.Local, CallErrorCode.Replaced, true);
        await transferTargetCall.terminate(CallParty.Local, CallErrorCode.Transfered, true);
    }

    private async terminate(hangupParty: CallParty, hangupReason: CallErrorCode, shouldEmit: boolean): Promise<void> {
        if (this.callHasEnded()) return;

        this.callStatsAtEnd = await this.collectCallStats();

        if (this.inviteTimeout) {
            clearTimeout(this.inviteTimeout);
            this.inviteTimeout = null;
        }
        if (this.callLengthInterval) {
            clearInterval(this.callLengthInterval);
            this.callLengthInterval = null;
        }

        // Order is important here: first we stopAllMedia() and only then we can deleteAllFeeds()
        // We don't stop media if the call was replaced as we want to re-use streams in the successor
        if (hangupReason !== CallErrorCode.Replaced) this.stopAllMedia();
        this.deleteAllFeeds();

        this.hangupParty = hangupParty;
        this.hangupReason = hangupReason;
        this.setState(CallState.Ended);
        if (this.peerConn && this.peerConn.signalingState !== 'closed') {
            this.peerConn.close();
        }
        if (shouldEmit) {
            this.emit(CallEvent.Hangup, this);
        }
    }

    private stopAllMedia(): void {
        logger.debug(`stopAllMedia (stream=${this.localUsermediaStream})`);

        for (const feed of this.feeds) {
            for (const track of feed.stream.getTracks()) {
                track.stop();
            }
        }
    }

    private checkForErrorListener(): void {
        if (this.listeners("error").length === 0) {
            throw new Error(
                "You MUST attach an error listener using call.on('error', function() {})",
            );
        }
    }

    private async sendCandidateQueue(): Promise<void> {
        if (this.candidateSendQueue.length === 0) {
            return;
        }

        const candidates = this.candidateSendQueue;
        this.candidateSendQueue = [];
        ++this.candidateSendTries;
        const content = {
            candidates: candidates,
        };
        logger.debug("Attempting to send " + candidates.length + " candidates");
        try {
            await this.sendVoipEvent(EventType.CallCandidates, content);
            // reset our retry count if we have successfully sent our candidates
            // otherwise queueCandidate() will refuse to try to flush the queue
            this.candidateSendTries = 0;
        } catch (error) {
            // don't retry this event: we'll send another one later as we might
            // have more candidates by then.
            if (error.event) this.client.cancelPendingEvent(error.event);

            // put all the candidates we failed to send back in the queue
            this.candidateSendQueue.push(...candidates);

            if (this.candidateSendTries > 5) {
                logger.debug(
                    "Failed to send candidates on attempt " + this.candidateSendTries +
                    ". Giving up on this call.", error,
                );

                const code = CallErrorCode.SignallingFailed;
                const message = "Signalling failed";

                this.emit(CallEvent.Error, new CallError(code, message, error));
                this.hangup(code, false);

                return;
            }

            const delayMs = 500 * Math.pow(2, this.candidateSendTries);
            ++this.candidateSendTries;
            logger.debug("Failed to send candidates. Retrying in " + delayMs + "ms", error);
            setTimeout(() => {
                this.sendCandidateQueue();
            }, delayMs);
        }
    }

<<<<<<< HEAD
    private async placeCallWithConstraints(constraintsType: ConstraintsType): Promise<void> {
=======
    /**
     * Place a call to this room.
     * @throws if you have not specified a listener for 'error' events.
     * @throws if have passed audio=false.
     */
    public async placeCall(audio: boolean, video: boolean): Promise<void> {
        logger.debug(`placeCall audio=${audio} video=${video}`);
        if (!audio) {
            throw new Error("You CANNOT start a call without audio");
        }
        this.checkForErrorListener();
>>>>>>> 2daa1ec4
        // XXX Find a better way to do this
        this.client.callEventHandler.calls.set(this.callId, this);
        this.setState(CallState.WaitLocalMedia);
        this.direction = CallDirection.Outbound;

        // make sure we have valid turn creds. Unless something's gone wrong, it should
        // poll and keep the credentials valid so this should be instant.
        const haveTurnCreds = await this.client.checkTurnServers();
        if (!haveTurnCreds) {
            logger.warn("Failed to get TURN credentials! Proceeding with call anyway...");
        }

        // create the peer connection now so it can be gathering candidates while we get user
        // media (assuming a candidate pool size is configured)
        this.peerConn = this.createPeerConnection();

        try {
<<<<<<< HEAD
            let mediaStream: MediaStream;

            if (constraintsType === ConstraintsType.Audio) {
                mediaStream = await this.client.getLocalAudioStream();
            } else {
                mediaStream = await this.client.getLocalVideoStream();
            }

=======
            const mediaStream = await this.client.getMediaHandler().getUserMediaStream(audio, video);
>>>>>>> 2daa1ec4
            this.gotUserMediaForInvite(mediaStream);
        } catch (e) {
            this.getUserMediaFailed(e);
            return;
        }
    }

    private createPeerConnection(): RTCPeerConnection {
        const pc = new window.RTCPeerConnection({
            iceTransportPolicy: this.forceTURN ? 'relay' : undefined,
            iceServers: this.turnServers,
            iceCandidatePoolSize: this.client.iceCandidatePoolSize,
        });

        // 'connectionstatechange' would be better, but firefox doesn't implement that.
        pc.addEventListener('iceconnectionstatechange', this.onIceConnectionStateChanged);
        pc.addEventListener('signalingstatechange', this.onSignallingStateChanged);
        pc.addEventListener('icecandidate', this.gotLocalIceCandidate);
        pc.addEventListener('icegatheringstatechange', this.onIceGatheringStateChange);
        pc.addEventListener('track', this.onTrack);
        pc.addEventListener('negotiationneeded', this.onNegotiationNeeded);
        pc.addEventListener('datachannel', this.onDataChannel);

        return pc;
    }

    private partyIdMatches(msg: MCallBase): boolean {
        // They must either match or both be absent (in which case opponentPartyId will be null)
        // Also we ignore party IDs on the invite/offer if the version is 0, so we must do the same
        // here and use null if the version is 0 (woe betide any opponent sending messages in the
        // same call with different versions)
        const msgPartyId = msg.version === 0 ? null : msg.party_id || null;
        return msgPartyId === this.opponentPartyId;
    }

    // Commits to an opponent for the call
    // ev: An invite or answer event
    private chooseOpponent(ev: MatrixEvent): void {
        // I choo-choo-choose you
        const msg = ev.getContent<MCallInviteNegotiate | MCallAnswer>();

        logger.debug(`Choosing party ID ${msg.party_id} for call ID ${this.callId}`);

        this.opponentVersion = msg.version;
        if (this.opponentVersion === 0) {
            // set to null to indicate that we've chosen an opponent, but because
            // they're v0 they have no party ID (even if they sent one, we're ignoring it)
            this.opponentPartyId = null;
        } else {
            // set to their party ID, or if they're naughty and didn't send one despite
            // not being v0, set it to null to indicate we picked an opponent with no
            // party ID
            this.opponentPartyId = msg.party_id || null;
        }
        this.opponentCaps = msg.capabilities || {} as CallCapabilities;
        this.opponentMember = ev.sender;
    }

    private async addBufferedIceCandidates(): Promise<void> {
        const bufferedCandidates = this.remoteCandidateBuffer.get(this.opponentPartyId);
        if (bufferedCandidates) {
            logger.info(`Adding ${bufferedCandidates.length} buffered candidates for opponent ${this.opponentPartyId}`);
            await this.addIceCandidates(bufferedCandidates);
        }
        this.remoteCandidateBuffer = null;
    }

    private async addIceCandidates(candidates: RTCIceCandidate[]): Promise<void> {
        for (const candidate of candidates) {
            if (
                (candidate.sdpMid === null || candidate.sdpMid === undefined) &&
                (candidate.sdpMLineIndex === null || candidate.sdpMLineIndex === undefined)
            ) {
                logger.debug("Ignoring remote ICE candidate with no sdpMid or sdpMLineIndex");
                continue;
            }
            logger.debug(
                "Call " + this.callId + " got remote ICE " + candidate.sdpMid + " candidate: " + candidate.candidate,
            );
            try {
                await this.peerConn.addIceCandidate(candidate);
            } catch (err) {
                if (!this.ignoreOffer) {
                    logger.info("Failed to add remote ICE candidate", err);
                }
            }
        }
    }

    public get hasPeerConnection(): boolean {
        return Boolean(this.peerConn);
    }
}

function setTracksEnabled(tracks: Array<MediaStreamTrack>, enabled: boolean): void {
    for (let i = 0; i < tracks.length; i++) {
        tracks[i].enabled = enabled;
    }
}

<<<<<<< HEAD
export function getUserMediaContraints(type: ConstraintsType): MediaStreamConstraints {
    const isWebkit = !!navigator.webkitGetUserMedia;

    switch (type) {
        case ConstraintsType.Audio: {
            return {
                audio: {
                    deviceId: audioInput ? { ideal: audioInput } : undefined,
                },
                video: false,
            };
        }
        case ConstraintsType.Video: {
            return {
                audio: {
                    deviceId: audioInput ? { ideal: audioInput } : undefined,
                }, video: {
                    deviceId: videoInput ? { ideal: videoInput } : undefined,
                    /* We want 640x360.  Chrome will give it only if we ask exactly,
                       FF refuses entirely if we ask exactly, so have to ask for ideal
                       instead
                       XXX: Is this still true?
                     */
                    width: isWebkit ? { exact: 640 } : { ideal: 640 },
                    height: isWebkit ? { exact: 360 } : { ideal: 360 },
                },
            };
        }
    }
}

async function getScreenshareContraints(
    selectDesktopCapturerSource?: () => Promise<DesktopCapturerSource>,
): Promise<DesktopCapturerConstraints> {
    if (window.electron?.getDesktopCapturerSources && selectDesktopCapturerSource) {
        // We have access to getDesktopCapturerSources()
        logger.debug("Electron getDesktopCapturerSources() is available...");
        const selectedSource = await selectDesktopCapturerSource();
        if (!selectedSource) return null;
        return {
            audio: false,
            video: {
                mandatory: {
                    chromeMediaSource: "desktop",
                    chromeMediaSourceId: selectedSource.id,
                },
            },
        };
    } else {
        // We do not have access to the Electron desktop capturer,
        // therefore we can assume we are on the web
        logger.debug("Electron desktopCapturer is not available...");
        return {
            audio: false,
            video: true,
        };
    }
}

let audioInput: string;
let videoInput: string;
/**
 * Set an audio input device to use for MatrixCalls
 * @function
 * @param {string=} deviceId the identifier for the device
 * undefined treated as unset
 */
export function setAudioInput(deviceId: string): void { audioInput = deviceId; }
/**
 * Set a video input device to use for MatrixCalls
 * @function
 * @param {string=} deviceId the identifier for the device
 * undefined treated as unset
 */
export function setVideoInput(deviceId: string): void { videoInput = deviceId; }

=======
>>>>>>> 2daa1ec4
/**
 * DEPRECATED
 * Use client.createCall()
 *
 * Create a new Matrix call for the browser.
 * @param {MatrixClient} client The client instance to use.
 * @param {string} roomId The room the call is in.
 * @param {Object?} options DEPRECATED optional options map.
 * @param {boolean} options.forceTURN DEPRECATED whether relay through TURN should be
 * forced. This option is deprecated - use opts.forceTURN when creating the matrix client
 * since it's only possible to set this option on outbound calls.
 * @return {MatrixCall} the call or null if the browser doesn't support calling.
 */
export function createNewMatrixCall(client: any, roomId: string, options?: CallOpts): MatrixCall {
    // typeof prevents Node from erroring on an undefined reference
    if (typeof(window) === 'undefined' || typeof(document) === 'undefined') {
        // NB. We don't log here as apps try to create a call object as a test for
        // whether calls are supported, so we shouldn't fill the logs up.
        return null;
    }

    // Firefox throws on so little as accessing the RTCPeerConnection when operating in
    // a secure mode. There's some information at https://bugzilla.mozilla.org/show_bug.cgi?id=1542616
    // though the concern is that the browser throwing a SecurityError will brick the
    // client creation process.
    try {
        const supported = Boolean(
            window.RTCPeerConnection || window.RTCSessionDescription ||
            window.RTCIceCandidate || navigator.mediaDevices,
        );
        if (!supported) {
            // Adds a lot of noise to test runs, so disable logging there.
            if (process.env.NODE_ENV !== "test") {
                logger.error("WebRTC is not supported in this browser / environment");
            }
            return null;
        }
    } catch (e) {
        logger.error("Exception thrown when trying to access WebRTC", e);
        return null;
    }

    const optionsForceTURN = options ? options.forceTURN : false;

    const opts = {
        client: client,
        roomId: roomId,
        invitee: options && options.invitee,
        turnServers: client.getTurnServers(),
        // call level options
        forceTURN: client.forceTURN || optionsForceTURN,
    };
    const call = new MatrixCall(opts);

    client.reEmitter.reEmit(call, Object.values(CallEvent));

    return call;
}<|MERGE_RESOLUTION|>--- conflicted
+++ resolved
@@ -214,14 +214,6 @@
     Transfered = 'transferred',
 }
 
-<<<<<<< HEAD
-export enum ConstraintsType {
-    Audio = "audio",
-    Video = "video",
-}
-
-=======
->>>>>>> 2daa1ec4
 /**
  * The version field that we set in m.call.* events
  */
@@ -344,14 +336,7 @@
      * @throws If you have not specified a listener for 'error' events.
      */
     public async placeVoiceCall(): Promise<void> {
-<<<<<<< HEAD
-        logger.debug("placeVoiceCall");
-        this.checkForErrorListener();
-        this.type = CallType.Voice;
-        await this.placeCallWithConstraints(ConstraintsType.Audio);
-=======
         await this.placeCall(true, false);
->>>>>>> 2daa1ec4
     }
 
     /**
@@ -359,21 +344,7 @@
      * @throws If you have not specified a listener for 'error' events.
      */
     public async placeVideoCall(): Promise<void> {
-<<<<<<< HEAD
-        logger.debug("placeVideoCall");
-        this.checkForErrorListener();
-        this.type = CallType.Video;
-        await this.placeCallWithConstraints(ConstraintsType.Video);
-    }
-
-    public createDataChannel(label: string, options: RTCDataChannelInit) {
-        logger.debug("createDataChannel");
-        const dataChannel = this.peerConn.createDataChannel(label, options);
-        this.emit(CallEvent.Datachannel, dataChannel);
-        return dataChannel;
-=======
         await this.placeCall(true, true);
->>>>>>> 2daa1ec4
     }
 
     public getOpponentMember(): RoomMember {
@@ -718,21 +689,10 @@
             this.waitForLocalAVStream = true;
 
             try {
-<<<<<<< HEAD
-                let mediaStream: MediaStream;
-
-                if (this.type === CallType.Voice) {
-                    mediaStream = await this.client.getLocalAudioStream();
-                } else {
-                    mediaStream = await this.client.getLocalVideoStream();
-                }
-
-=======
                 const mediaStream = await this.client.getMediaHandler().getUserMediaStream(
                     true,
                     this.hasRemoteUserMediaVideoTrack,
                 );
->>>>>>> 2daa1ec4
                 this.waitForLocalAVStream = false;
                 this.gotUserMediaForAnswer(mediaStream);
             } catch (e) {
@@ -1872,9 +1832,6 @@
         }
     }
 
-<<<<<<< HEAD
-    private async placeCallWithConstraints(constraintsType: ConstraintsType): Promise<void> {
-=======
     /**
      * Place a call to this room.
      * @throws if you have not specified a listener for 'error' events.
@@ -1886,7 +1843,6 @@
             throw new Error("You CANNOT start a call without audio");
         }
         this.checkForErrorListener();
->>>>>>> 2daa1ec4
         // XXX Find a better way to do this
         this.client.callEventHandler.calls.set(this.callId, this);
         this.setState(CallState.WaitLocalMedia);
@@ -1904,18 +1860,7 @@
         this.peerConn = this.createPeerConnection();
 
         try {
-<<<<<<< HEAD
-            let mediaStream: MediaStream;
-
-            if (constraintsType === ConstraintsType.Audio) {
-                mediaStream = await this.client.getLocalAudioStream();
-            } else {
-                mediaStream = await this.client.getLocalVideoStream();
-            }
-
-=======
             const mediaStream = await this.client.getMediaHandler().getUserMediaStream(audio, video);
->>>>>>> 2daa1ec4
             this.gotUserMediaForInvite(mediaStream);
         } catch (e) {
             this.getUserMediaFailed(e);
@@ -2016,85 +1961,6 @@
     }
 }
 
-<<<<<<< HEAD
-export function getUserMediaContraints(type: ConstraintsType): MediaStreamConstraints {
-    const isWebkit = !!navigator.webkitGetUserMedia;
-
-    switch (type) {
-        case ConstraintsType.Audio: {
-            return {
-                audio: {
-                    deviceId: audioInput ? { ideal: audioInput } : undefined,
-                },
-                video: false,
-            };
-        }
-        case ConstraintsType.Video: {
-            return {
-                audio: {
-                    deviceId: audioInput ? { ideal: audioInput } : undefined,
-                }, video: {
-                    deviceId: videoInput ? { ideal: videoInput } : undefined,
-                    /* We want 640x360.  Chrome will give it only if we ask exactly,
-                       FF refuses entirely if we ask exactly, so have to ask for ideal
-                       instead
-                       XXX: Is this still true?
-                     */
-                    width: isWebkit ? { exact: 640 } : { ideal: 640 },
-                    height: isWebkit ? { exact: 360 } : { ideal: 360 },
-                },
-            };
-        }
-    }
-}
-
-async function getScreenshareContraints(
-    selectDesktopCapturerSource?: () => Promise<DesktopCapturerSource>,
-): Promise<DesktopCapturerConstraints> {
-    if (window.electron?.getDesktopCapturerSources && selectDesktopCapturerSource) {
-        // We have access to getDesktopCapturerSources()
-        logger.debug("Electron getDesktopCapturerSources() is available...");
-        const selectedSource = await selectDesktopCapturerSource();
-        if (!selectedSource) return null;
-        return {
-            audio: false,
-            video: {
-                mandatory: {
-                    chromeMediaSource: "desktop",
-                    chromeMediaSourceId: selectedSource.id,
-                },
-            },
-        };
-    } else {
-        // We do not have access to the Electron desktop capturer,
-        // therefore we can assume we are on the web
-        logger.debug("Electron desktopCapturer is not available...");
-        return {
-            audio: false,
-            video: true,
-        };
-    }
-}
-
-let audioInput: string;
-let videoInput: string;
-/**
- * Set an audio input device to use for MatrixCalls
- * @function
- * @param {string=} deviceId the identifier for the device
- * undefined treated as unset
- */
-export function setAudioInput(deviceId: string): void { audioInput = deviceId; }
-/**
- * Set a video input device to use for MatrixCalls
- * @function
- * @param {string=} deviceId the identifier for the device
- * undefined treated as unset
- */
-export function setVideoInput(deviceId: string): void { videoInput = deviceId; }
-
-=======
->>>>>>> 2daa1ec4
 /**
  * DEPRECATED
  * Use client.createCall()
