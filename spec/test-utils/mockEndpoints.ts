--- conflicted
+++ resolved
@@ -60,21 +60,13 @@
 }
 
 /**
-<<<<<<< HEAD
- * Mock out requests to  `/room_keys/version`.
-=======
  * Mock out requests to `/room_keys/version`.
->>>>>>> 8e0ef98b
  *
  * Returns `404 M_NOT_FOUND` for GET requests until `POST room_keys/version` is called.
  * Once the POST is done, `GET /room_keys/version` will return the posted backup
  * instead of 404.
  *
-<<<<<<< HEAD
- * @param backupVersion - The version of the backup to create
-=======
  * @param backupVersion - The backup version that will be returned by `POST room_keys/version`.
->>>>>>> 8e0ef98b
  */
 export function mockSetupMegolmBackupRequests(backupVersion: string): void {
     fetchMock.get("path:/_matrix/client/v3/room_keys/version", {
